--- conflicted
+++ resolved
@@ -5,23 +5,15 @@
 
 [dependencies]
 docopt = "*"
-<<<<<<< HEAD
 rust-htslib = ">=0.21" 
-flate2 = "*"
-=======
-rust-htslib = ">=0.2" 
 flate2 = { version = "1.0", features = ["zlib"], default-features = false }
->>>>>>> 50a69e8b
 shardio = { git = "https://github.com/10XGenomics/rust-shardio.git" }
 bincode = "*"
 itertools = ">=0.6.0"
 regex = "*"
 tempfile = "*"
 tempdir = "*"
-<<<<<<< HEAD
-=======
-error-chain ="*"
->>>>>>> 50a69e8b
+
 csv = "1.0.0"
 serde = "^1.0.7"
 serde_derive = "^1"
