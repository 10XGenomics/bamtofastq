// Copyright (c) 2017 10x Genomics, Inc. All rights reserved.


#[macro_use]
extern crate serde_derive;
extern crate serde;
extern crate serde_bytes;

extern crate docopt;
extern crate rust_htslib;
extern crate flate2;
extern crate shardio;
extern crate bincode;
extern crate itertools;
extern crate regex;
extern crate tempfile;
extern crate tempdir;

#[macro_use]
extern crate failure;

#[macro_use]
extern crate human_panic;

use std::io::{Write, BufWriter};
use std::fs::File;
use std::fs::create_dir;
use std::path::{PathBuf, Path};
use std::str::FromStr;

use std::collections::HashMap;

use tempfile::NamedTempFile;
use itertools::Itertools;

use flate2::write::GzEncoder;

use rust_htslib::bam::{self, Read, ReadError};
use rust_htslib::bam::record::{Aux, Record};

use shardio::{ShardWriter, ShardReader};
use shardio::SortKey;
use shardio::helper::ThreadProxyWriter;

use regex::Regex;
use docopt::Docopt;

use failure::Error;
use failure::ResultExt;

mod locus;
mod rpcache;
mod bx_index;

#[cfg(test)]
mod fastq_reader;

use rpcache::RpCache;
use bx_index::BxListIter;


/*
// We'll put our errors in an `errors` module, and other modules in
// this crate will `use errors::*;` to get access to everything
// `error_chain!` creates.
mod errors {
    // Create the Error, ErrorKind, ResultExt, and Result types
    error_chain! { 
        foreign_links {
            Io(::std::io::Error) #[doc = "Link to a `std::error::Error` type."];
            Bam(::rust_htslib::bam::FetchError);
        }
    }
}

use errors::*;
*/

const VERSION: &'static str = env!("CARGO_PKG_VERSION");

const USAGE: &'static str = "
10x Genomics BAM to FASTQ converter.

    Tool for converting 10x BAMs produced by Cell Ranger or Long Ranger back to
    FASTQ files that can be used as inputs to re-run analysis. The FASTQ files
    emitted by the tool should contain the same set of sequences that were
    input to the original pipeline run, although the order will not be 
    preserved.  The FASTQs will be emitted into a directory structure that is
    compatible with the directories created by the 'mkfastq' tool.

    10x BAMs produced by Long Ranger v2.1+ and Cell Ranger v1.2+ contain header
    fields that permit automatic conversion to the correct FASTQ sequences.

    Older 10x pipelines require one of the arguments listed below to indicate 
    which pipeline created the BAM.

    NOTE: BAMs created by non-10x pipelines are unlikely to work correctly,
    unless all the relevant tags have been recreated.

    NOTE: BAM produced by the BASIC and ALIGNER pipeline from Long Ranger 2.1.2 and earlier
    are not compatible with bamtofastq

    NOTE: BAM files created by CR < 1.3 do not have @RG headers, so bamtofastq will use the GEM group
    annotations attached to the CB (cell barcode) tag to split data from multiple input libraries.
    Reads without a valid barcode do not carry the CB tag and will be dropped. These reads would 
    not be included in any valid cell.

Usage:
  bamtofastq [options] <bam> <output-path>
  bamtofastq (-h | --help)

Options:
<<<<<<< HEAD
  --nthreads=<N>       Threads to use for reading BAM file [default: 4]
  --locus=<locus>      Optional. Only include read pairs mapping to locus. Use chrom:start-end format.
  --reads-per-fastq=N  Number of reads per FASTQ chunk [default: 50000000]
  --gemcode            Convert a BAM produced from GemCode data (Longranger 1.0 - 1.3)
  --lr20               Convert a BAM produced by Longranger 2.0
  --cr11               Convert a BAM produced by Cell Ranger 1.0-1.1
  --bx-list=L          Only include BX values listed in text file L. Requires BX-sorted and index BAM file (see Long Ranger support for details).
  -h --help            Show this screen.
=======
  --nthreads=<n>        Threads to use for reading BAM file [default: 4]
  --locus=<locus>       Optional. Only include read pairs mapping to locus. Use chrom:start-end format.
  --reads-per-fastq=N   Number of reads per FASTQ chunk [default: 50000000]
  --gemcode             Convert a BAM produced from GemCode data (Longranger 1.0 - 1.3)
  --lr20                Convert a BAM produced by Longranger 2.0
  --cr11                Convert a BAM produced by Cell Ranger 1.0-1.1
  --bx-list=L           Only include BX values listed in text file L. Requires BX-sorted and index BAM file (see Long Ranger support for details).
  -h --help             Show this screen.
>>>>>>> 50a69e8b
";


/*
== Dev Notes ==
This code has bunch of special cases to workaround deficiences of the BAM files produced by older pipelines,
before we started enforcing the notion that BAM files should be easily convertible back to the original 
FASTQ data that was input.  Once these older pipelines & chemistries are out of service, the code could
be made considerably simpler.

1) Workaround for CR < 1.3:  there are no RG headers or RG tags, so we can't accurately get back to 
per-Gem Group FASTQs, which is important because multi-gem-group experiments are common.  If we don't
have RG headers, we will set up files for 20 gem groups, and use the gem-group suffix on the CB tag to
determine the Gem group.  Reads without a CB tag will get dropped.
*/


#[derive(Debug, Deserialize, Clone)]
pub struct Args {
    arg_bam: String,
    arg_output_path: String,
    flag_nthreads: usize,
    flag_locus: Option<String>,
    flag_bx_list: Option<String>,
    flag_reads_per_fastq: usize,
    flag_gemcode: bool,
    flag_lr20: bool,
    flag_cr11: bool,
}

/// A Fastq record ready to be written
#[derive(Debug, Serialize, Deserialize, PartialEq, PartialOrd, Eq, Ord)]
struct FqRecord {
    #[serde(with = "serde_bytes")]
    head: Vec<u8>,
    #[serde(with = "serde_bytes")]
    seq: Vec<u8>,
    #[serde(with = "serde_bytes")]
    qual: Vec<u8>
}

/// Which read in a pair we have
#[derive(Clone, Copy, Debug, Serialize, Deserialize, PartialOrd, Ord, PartialEq, Eq)]
enum ReadNum {
    R1,
    R2
}

/// Internally serialized read. Used for re-uniting discordant read pairs
#[derive(Debug, Serialize, Deserialize, PartialOrd, Ord, Eq, PartialEq)]
struct SerFq {
    read_group: Option<Rg>,
    #[serde(with = "serde_bytes")]
    header_key: Vec<u8>,
    rec: FqRecord,
    read_num: ReadNum,
    i1: Option<FqRecord>,
    i2: Option<FqRecord>,
}


struct SerFqSort;

impl SortKey<SerFq, Vec<u8>> for SerFqSort {
    fn sort_key(t: &SerFq) -> &Vec<u8> {
        &t.header_key
    }
}

/// Entry in the conversion spec from a BAM record back to a read.
/// Each read can be composed of data from a pair of tags (tag w/ sequence, tag w/ qual),
/// or a fixed-length sequence of Ns (with a default QV), or the sequence in the read.
#[derive(Clone, Debug, PartialEq, Eq)]
enum SpecEntry {
    Tags(String, String),
    Ns(usize),
    Read,
}

type Rg = (String, u32);

/// Spec for converting from a BAM record back to reads. Empty vector indicates that this read doesn't exist
/// in the output. The i1 and i2 reads should be buildable from tags in the R1 read.
#[derive(Clone, Debug)]
struct FormatBamRecords {
    rg_spec: HashMap<String, Rg>,
    r1_spec: Vec<SpecEntry>,
    r2_spec: Vec<SpecEntry>,
    i1_spec: Vec<SpecEntry>,
    i2_spec: Vec<SpecEntry>,
    rename: Option<Vec<String>>,
    order: [u32; 4],
}

pub fn complement(b: u8) -> u8 {
    match b {
        b'A' => b'T',
        b'C' => b'G',
        b'G' => b'C',
        b'T' => b'A',
        b'N' => b'N',
        _ => panic!("unrecognized"),
    }
}

/// Class that can convert a BAM record into Fastq sequences, given some conversion specs
impl FormatBamRecords {

    /// Read the conversion spec from the special @CO 10x_bam_to_fastq tags in the BAM header
    pub fn from_headers<R: bam::Read>(reader: &R) -> Option<FormatBamRecords> {

        let mut spec = Self::parse_spec(reader);
        let rgs = Self::parse_rgs(reader);

        if spec.len() == 0 {
            None
        } else {
            Some(
                FormatBamRecords {
                    rg_spec: rgs,
                    r1_spec: spec.remove("R1").unwrap(),
                    r2_spec: spec.remove("R2").unwrap(),
                    i1_spec: spec.remove("I1").unwrap_or_else(|| Vec::new()),
                    i2_spec: spec.remove("I2").unwrap_or_else(|| Vec::new()),
                    rename: None,
                    order: [1,3,2,4],
            })
        }
    }

    /// hard-coded spec for gemcode BAM files
    pub fn gemcode<R: bam::Read>(reader: &R) -> FormatBamRecords {

        FormatBamRecords {
            rg_spec: Self::parse_rgs(reader),
            r1_spec: vec![SpecEntry::Read],
            r2_spec: vec![SpecEntry::Read],
            i1_spec: vec![SpecEntry::Tags("BC".to_string(), "QT".to_string())],
            i2_spec: vec![SpecEntry::Tags("RX".to_string(), "QX".to_string())],
            rename: Some(vec!["R1".to_string(), "R3".to_string(), "I1".to_string(), "R2".to_string()]),
            order: [1,4,2,3]
        }
    }

    // hard-coded specs for longranger 2.0 BAM files
    pub fn lr20<R: bam::Read>(reader: &R) -> FormatBamRecords {

        FormatBamRecords {
            rg_spec: Self::parse_rgs(reader),
            r1_spec: vec![SpecEntry::Tags("RX".to_string(), "QX".to_string()), SpecEntry::Ns(7), SpecEntry::Read],
            r2_spec: vec![SpecEntry::Read],
            i1_spec: vec![SpecEntry::Tags("BC".to_string(), "QT".to_string())],
            i2_spec: vec![],
            rename: None,
            order: [1,3,2,0]
        }
    } 

    // hard-coded specs for cellranger 1.0-1.1 BAM files
    pub fn cr11<R: bam::Read>(reader: &R) -> FormatBamRecords {

        FormatBamRecords {
            rg_spec: Self::parse_rgs(reader),
            r1_spec: vec![SpecEntry::Read],
            r2_spec: vec![SpecEntry::Tags("UR".to_string(), "UQ".to_string())],
            i1_spec: vec![SpecEntry::Tags("CR".to_string(), "CQ".to_string())],
            i2_spec: vec![SpecEntry::Tags("BC".to_string(), "QT".to_string())],
            rename: Some(vec!["R1".to_string(), "R3".to_string(), "R2".to_string(), "I1".to_string()]),
            order: [1,4,3,2],
        }
    }

    fn parse_rgs<R: bam::Read>(reader: &R) -> HashMap<String, Rg> {
        let text = String::from_utf8(Vec::from(reader.header().as_bytes())).unwrap();
        let mut rg_items = HashMap::new();

        for l in text.lines() {
            if l.starts_with("@RG") {
                let r = Self::parse_rg_line(l);
                match r {
                    Some((id, rg, lane)) => {rg_items.insert(id, (rg, lane));},
                    None => ()
                };
            }
        }

        if rg_items.len() == 0 {
            println!("WARNING: no @RG (read group) headers found in BAM file. Splitting data by the GEM group marked in the corrected barcode tag.");
            println!("Reads without a corrected barcode will not appear in output FASTQs");
            // No RG items in header -- invent a set fixed set of RGs
            // each observed Gem group in the BAM file will get mapped to these.
            for i in 1 .. 100 {
                let name = format!("gemgroup{:03}", i);
                rg_items.insert(name.clone(), (name, 0));
            }
        }

        rg_items
    }

    fn parse_rg_line(line: &str) -> Option<(String, String, u32)> {
        
        let mut entries = line.split('\t');
        let _ = entries.next(); // consume @RG entry

        let mut tags = HashMap::new();
        for entry in entries {
            let mut parts = entry.splitn(2, ':');
            let tag = parts.next().unwrap();
            let val = parts.next().unwrap();
            tags.insert(tag.to_string(), val.to_string());
        }

        if tags.contains_key("ID") {
            let v = tags.remove("ID").unwrap();

            let vv = &v;
            let mut parts = vv.rsplitn(2, ':');
            let lane = parts.next().unwrap();
            let rg = match parts.next() {
                Some(v) => v.to_string(),
                None => return None,
            };

            match u32::from_str(lane) {
                Ok(n) => Some((v.clone(), rg, n)),
                Err(_) => {
                    // Handle case in ALIGNER pipeline prior to 2.1.3 -- samtools merge would append a unique identifier to each RG ID tags
                    // Detect this condition and remove from lane
                    let re = Regex::new(r"^([0-9]+)-[0-9A-F]+$").unwrap();
                    let cap = re.captures(lane);


                    if cap.is_none() {
                        None
                    } else {
                        let lane_u32 = u32::from_str(cap.unwrap().get(1).unwrap().as_str()).unwrap();
                        Some((v.clone(), rg, lane_u32))
                    }
                }
            }
        } else {
            None
        }
    }


    /// Parse the specs from BAM headers if available
    fn parse_spec<R: bam::Read>(reader: &R) -> HashMap<String, Vec<SpecEntry>> {

        // Example header line:
        // @CO	10x_bam_to_fastq:R1(RX:QX,TR:TQ,SEQ:QUAL)
        let re = Regex::new(r"@CO\t10x_bam_to_fastq:(\S+)\((\S+)\)").unwrap();
        let text = String::from_utf8(Vec::from(reader.header().as_bytes())).unwrap();
        let mut spec = HashMap::new();

        for l in text.lines() {
            match re.captures(l) {
                Some(c) => {
                    let mut read_spec = Vec::new();

                    let read = c.get(1).unwrap().as_str().to_string();
                    let tag_list = c.get(2).unwrap().as_str();
                    let spec_elems = tag_list.split(',');
                    for el in spec_elems {
                        if el == "SEQ:QUAL" {
                            read_spec.push(SpecEntry::Read)
                        } else {
                            let mut parts = el.split(':');
                            let rtag = parts.next().unwrap().to_string();
                            let qtag = parts.next().unwrap().to_string();
                            read_spec.push(SpecEntry::Tags(rtag, qtag));
                        }
                    }

                    spec.insert(read, read_spec);
                }
                None => ()
            }
        }

        spec
    }

    fn try_get_rg(&self, rec: &Record) -> Option<Rg> {
        let rg = rec.aux(b"RG");
        match rg {
            Some(Aux::String(s)) => { 
                let key = String::from_utf8(Vec::from(s)).unwrap();
                self.rg_spec.get(&key).map(|x| x.clone())
            },
            Some(..) => panic!("invalid type of RG header. record: {}", std::str::from_utf8(rec.qname()).unwrap()),
            None => None,
        }
    }

    pub fn find_rg(&self, rec: &Record) -> Option<Rg> {

        let main_rg_tag = self.try_get_rg(rec);

        if main_rg_tag.is_some() {
            return main_rg_tag
        } else {
            let emit = |tag| {
                let corrected_bc = String::from_utf8(Vec::from(tag)).unwrap();
                let mut parts = (&corrected_bc).split("-");
                let _ = parts.next();
                match parts.next() {
                    Some(v) => {
                        match u32::from_str(v) {
                            Ok(v) => {
                                //println!("got gg: {}", v);
                                let name = format!("gemgroup{:03}", v);
                                self.rg_spec.get(&name).map(|x| x.clone())
                            },
                            _ => None
                        }
                    },
                    _ => None,
                }
            };

            // Workaround for early CR 1.1 and 1.2 data
            // Attempt to extract the gem group out of the corrected barcode tag (CB)
            match rec.aux(b"CB") {
                Some(Aux::String(s)) => return emit(s),
                _ => (),
            }

            // Workaround for GemCode (Long Ranger 1.3) data
            // Attempt to extract the gem group out of the corrected barcode tag (BX)
            match rec.aux(b"BX") {
                Some(Aux::String(s)) => return emit(s),
                _ => (),
            }

            None
        }
    }

    /// Convert a BAM record to a Fq record, for internal caching
    pub fn bam_rec_to_ser(&self, rec: &Record) -> SerFq {
        match (rec.is_first_in_template(), rec.is_last_in_template()) {
            (true, false) => {
                SerFq {
                    header_key: rec.qname().to_vec(),
                    read_group: self.find_rg(rec),
                    read_num: ReadNum::R1,
                    rec: self.bam_rec_to_fq(rec, &self.r1_spec, self.order[0]).unwrap(),
                    i1: if self.i1_spec.len() > 0 { Some(self.bam_rec_to_fq(rec, &self.i1_spec, self.order[2]).unwrap()) }  else { None },
                    i2: if self.i2_spec.len() > 0 { Some(self.bam_rec_to_fq(rec, &self.i2_spec, self.order[3]).unwrap()) }  else { None },
                    
                }
            },
            (false, true) => {
                SerFq {
                    header_key: rec.qname().to_vec(),
                    read_group: self.find_rg(rec),
                    read_num: ReadNum::R2,
                    rec: self.bam_rec_to_fq(rec, &self.r2_spec, self.order[1]).unwrap(),
                    i1: if self.i1_spec.len() > 0 { Some(self.bam_rec_to_fq(rec, &self.i1_spec, self.order[2]).unwrap()) }  else { None },
                    i2: if self.i2_spec.len() > 0 { Some(self.bam_rec_to_fq(rec, &self.i2_spec, self.order[3]).unwrap()) }  else { None },
                }
            },
            _ => panic!("Not a valid read pair"),
        }
    }

    /// Convert a BAM record to Fq record ready to be written
    pub fn bam_rec_to_fq(&self, rec: &Record, spec: &Vec<SpecEntry>, read_number: u32) -> Result<FqRecord, Error> {

        let mut head = Vec::new();
        head.extend_from_slice(rec.qname());
        let head_suffix = format!(" {}:N:0:0", read_number);
        head.extend(head_suffix.as_bytes());

        // Reconstitute read and QVs
        let mut r = Vec::new();
        let mut q = Vec::new();

        for (idx, item) in spec.into_iter().enumerate() {

            // It OK for the final tag in the spec to be missing from the read
            let last_item = idx == spec.len() - 1;

            match item {
                // Data from a tag
                &SpecEntry::Tags(ref read_tag, ref qv_tag) => {  

                    let rx = rec.aux(read_tag.as_bytes());
                    if rx.is_none() && last_item {
                        continue;
                    } else if rx.is_none() {
                        panic!(format!("Invalid BAM record: read: {:?} is missing tag: {:?}", std::str::from_utf8(rec.qname()).unwrap(), read_tag));
                    } else {
                        let rx = rx.unwrap().string();
                        r.extend_from_slice(rx);
                    }

                    let qx = rec.aux(qv_tag.as_bytes());
                    if qx.is_none() && last_item {
                        continue;
                    } else if qx.is_none() {
                        panic!(format!("read: {:?} missing: {:?}", rec.qname(), qv_tag));
                    } else {
                        let qx = qx.unwrap().string();
                        q.extend_from_slice(qx);   
                    }
                },

                // Just hardcode some Ns -- for cases where we didn't retain the required data
                &SpecEntry::Ns(len) => {
                    for _ in 0 .. len {
                        r.push(b'N');
                        q.push(b'J');
                    }
                }

                &SpecEntry::Read => {
                    // The underlying read
                    let mut seq = rec.seq().as_bytes();
                    let mut qual: Vec<u8> = rec.qual().iter().map(|x| x + 33).collect();

                    if rec.is_reverse() {
                        seq.reverse();
                        for b in seq.iter_mut() {
                            *b = complement(*b);
                        }

                        qual.reverse();
                    }

                    r.extend(seq);
                    q.extend(qual);
                }
            }
        }

        let fq_rec = FqRecord {
                head: head.clone(),
                seq: r,
                qual: q,
        };

        Ok(fq_rec)
    }

    pub fn format_read_pair(&self, r1_rec: &Record, r2_rec: &Record) -> 
    Result<(Option<Rg>, FqRecord, FqRecord, Option<FqRecord>, Option<FqRecord>), Error> {
        let r1 = self.bam_rec_to_fq(r1_rec, &self.r1_spec, self.order[0]).unwrap();
        let r2 = self.bam_rec_to_fq(r2_rec, &self.r2_spec, self.order[1]).unwrap();

        let i1 = if self.i1_spec.len() > 0 {
             Some(self.bam_rec_to_fq(r1_rec, &self.i1_spec, self.order[2]).unwrap())
        } else {
            None
        };

        let i2 = if self.i2_spec.len() > 0 {
             Some(self.bam_rec_to_fq(r1_rec, &self.i2_spec, self.order[3]).unwrap())
        } else {
            None
        };

        let rg = self.find_rg(r1_rec);
        Ok((rg, r1, r2, i1, i2))
    }


    pub fn format_read(&self, rec: &Record) -> 
    Result<(Option<Rg>, FqRecord, FqRecord, Option<FqRecord>, Option<FqRecord>), Error> {
        let r1 = self.bam_rec_to_fq(rec, &self.r1_spec, self.order[0]).unwrap();
        let r2 = self.bam_rec_to_fq(rec, &self.r2_spec, self.order[1]).unwrap();

        let i1 = if self.i1_spec.len() > 0 {
             Some(self.bam_rec_to_fq(rec, &self.i1_spec, self.order[2]).unwrap())
        } else {
            None
        };

        let i2 = if self.i2_spec.len() > 0 {
             Some(self.bam_rec_to_fq(rec, &self.i2_spec, self.order[3]).unwrap())
        } else {
            None
        };

        let rg = self.find_rg(rec);
        Ok((rg, r1, r2, i1, i2))
    }

    /// A spec implies double-ended reads if both the R1 and R2 reads generate different BAM records.
    /// If not the R1 and R2 sequences can be derived from a single BAM entry.
    pub fn is_double_ended(&self) -> bool {
        self.r1_spec.contains(&SpecEntry::Read) && self.r2_spec.contains(&SpecEntry::Read)
    }
}

type BGW = ThreadProxyWriter<BufWriter<GzEncoder<File>>>;

struct FastqManager {
    writers: HashMap<Rg, FastqWriter>,
    out_path: PathBuf,
}

impl FastqManager {
    pub fn new(out_path: &Path, formatter: FormatBamRecords, _sample_name: String, reads_per_fastq: usize) -> FastqManager {

        // Take the read groups and generate read group paths
        let mut sample_def_paths = HashMap::new();
        let mut writers = HashMap::new();

        for (_, &(ref _samp, lane)) in formatter.rg_spec.iter() {
            let samp = _samp.clone();
            let path = sample_def_paths.entry(samp).or_insert_with(|| {
                let suffix = _samp.replace(":", "_");
                let samp_path = out_path.join(suffix);
                //create_dir(&samp_path).expect("couldn't create output directory");
                samp_path
            });
            
            let writer = FastqWriter::new(path, formatter.clone(), "bamtofastq".to_string(), lane, reads_per_fastq);
            writers.insert((_samp.clone(), lane), writer);
        }

        FastqManager { writers: writers, out_path: out_path.to_path_buf() }
    }

    pub fn write(&mut self, rg: &Option<Rg>, r1: &FqRecord, r2: &FqRecord, i1: &Option<FqRecord>, i2: &Option<FqRecord>) {
        match rg {
            &Some(ref rg) => {
                 self.writers.get_mut(rg).map(|w| w.write(r1,r2,i1,i2));
            },
            _ => ()
        }
    }

    pub fn total_written(&self) -> usize {
        self.writers.iter().map(|(_, ref w)| w.total_written).sum()
    }

    pub fn paths(&self) -> Vec<(PathBuf, PathBuf, Option<PathBuf>, Option<PathBuf>)> {
        let mut r = Vec::new();

        for (_, w) in self.writers.iter() {
            r.extend(w.path_sets.clone());
        }

        r
    }
}


/// Open Fastq files being written to
struct FastqWriter {
    formatter: FormatBamRecords,
    out_path: PathBuf,
    sample_name: String,
    lane: u32,

    r1: Option<BGW>,
    r2: Option<BGW>,
    i1: Option<BGW>,
    i2: Option<BGW>,

    chunk_written: usize,
    total_written: usize,
    n_chunks: usize,
    reads_per_fastq: usize,
    path_sets: Vec<(PathBuf, PathBuf, Option<PathBuf>, Option<PathBuf>)>,
}

/// Write sets of Fastq records to the open Fastq files
impl FastqWriter {

    pub fn new(out_path: &Path, formatter: FormatBamRecords, sample_name: String, lane: u32, reads_per_fastq: usize) -> FastqWriter {
        FastqWriter {
            formatter: formatter,
            out_path: out_path.to_path_buf(),
            sample_name: sample_name,
            lane: lane,
            r1: None,
            r2: None,
            i1: None,
            i2: None,
            n_chunks: 0,
            total_written: 0,
            chunk_written: 0,
            reads_per_fastq: reads_per_fastq,
            path_sets: vec![],
        }
    }

    fn get_paths(out_path: &Path, sample_name: &str, lane: u32, n_files: usize, formatter: &FormatBamRecords) -> (PathBuf, PathBuf, Option<PathBuf>, Option<PathBuf>) {

        if formatter.rename.is_none() {
            let r1 = out_path.join(format!("{}_S1_L{:03}_R1_{:03}.fastq.gz", sample_name, lane, n_files+1));
            let r2 = out_path.join(format!("{}_S1_L{:03}_R2_{:03}.fastq.gz", sample_name, lane, n_files+1));
            let i1 = out_path.join(format!("{}_S1_L{:03}_I1_{:03}.fastq.gz", sample_name, lane, n_files+1));
            let i2 = out_path.join(format!("{}_S1_L{:03}_I2_{:03}.fastq.gz", sample_name, lane, n_files+1));

            (r1, r2, 
            if formatter.i1_spec.len() > 0 { Some(i1) } else { None }, 
            if formatter.i2_spec.len() > 0 { Some(i2) } else { None })
        } else {
            let new_read_names = formatter.rename.as_ref().unwrap();

            let r1 = out_path.join(format!("{}_S1_L{:03}_{}_{:03}.fastq.gz", sample_name, lane, new_read_names[0], n_files+1));
            let r2 = out_path.join(format!("{}_S1_L{:03}_{}_{:03}.fastq.gz", sample_name, lane, new_read_names[1], n_files+1));
            let i1 = out_path.join(format!("{}_S1_L{:03}_{}_{:03}.fastq.gz", sample_name, lane, new_read_names[2], n_files+1));
            let i2 = out_path.join(format!("{}_S1_L{:03}_{}_{:03}.fastq.gz", sample_name, lane, new_read_names[3], n_files+1));

            (r1, r2, 
            if formatter.i1_spec.len() > 0 { Some(i1) } else { None }, 
            if formatter.i2_spec.len() > 0 { Some(i2) } else { None })

        }
    }

    pub fn write_rec(w: &mut BGW, rec: &FqRecord)  {
        w.write(b"@").unwrap();
        w.write(&rec.head).unwrap();
        w.write(b"\n").unwrap();

        w.write(&rec.seq).unwrap();
        w.write(b"\n+\n").unwrap();
        w.write(&rec.qual).unwrap();
        w.write(b"\n").unwrap();
    }

    pub fn try_write_rec(w: &mut Option<BGW>, rec: &Option<FqRecord>) {
        match w {
            &mut Some(ref mut w) => match rec { &Some(ref r) => FastqWriter::write_rec(w, r), &None => panic!("setup error") },
            &mut None => ()
        }
    }

    pub fn try_write_rec2(w: &mut Option<BGW>, rec: &FqRecord) {
        match w {
            &mut Some(ref mut w) => FastqWriter::write_rec(w, rec),
            &mut None => ()
        }
    }

    /// Write a set of fastq records
    pub fn write(&mut self, r1: &FqRecord, r2: &FqRecord, i1: &Option<FqRecord>, i2: &Option<FqRecord>) {

        if self.total_written == 0 {
            // Create the output dir if needed:
            let _ = create_dir(&self.out_path);

            self.cycle_writers()
        }

        FastqWriter::try_write_rec2(&mut self.r1, r1);
        FastqWriter::try_write_rec2(&mut self.r2, r2);
        FastqWriter::try_write_rec(&mut self.i1, i1);
        FastqWriter::try_write_rec(&mut self.i2, i2);
        self.total_written += 1;
        self.chunk_written += 1;

        if self.chunk_written >= self.reads_per_fastq {
            self.cycle_writers()
        }
    }

    /// Open up a fresh output chunk
    fn cycle_writers(&mut self) {
        let paths = Self::get_paths(&self.out_path, &self.sample_name, self.lane, self.n_chunks, &self.formatter);
        self.r1 = Some(Self::open_gzip_writer(&paths.0));
        self.r2 = Some(Self::open_gzip_writer(&paths.1));
        self.i1 = paths.2.as_ref().map(|p| Self::open_gzip_writer(p));
        self.i2 = paths.3.as_ref().map(|p| Self::open_gzip_writer(p));
        self.n_chunks += 1;
        self.chunk_written = 0;
        self.path_sets.push(paths);
    }

    fn open_gzip_writer<P: AsRef<Path>>(path: P) -> ThreadProxyWriter<BufWriter<GzEncoder<File>>> {
        let f = File::create(path).unwrap();
        let gz = GzEncoder::new(f, flate2::Compression::fast());
        ThreadProxyWriter::new(BufWriter::with_capacity(1<<22, gz), 1<<19)
    }
}


fn main() {

    setup_panic!();
   
    if let Err(ref e) = run() {
        println!("error: {}", e);
        println!("{}\n{}", e.as_fail(), e.backtrace());
        ::std::process::exit(1);
    }
}

// Most functions will return the `Result` type, imported from the
// `errors` module. It is a typedef of the standard `Result` type
// for which the error type is always our own `Error`.
fn run() -> Result<(), Error> {

    println!("bamtofastq v{}", VERSION);
    let args: Args = Docopt::new(USAGE)
                         .and_then(|d| d.deserialize())
                         .unwrap_or_else(|e| e.exit());

    let _ = go(args, None)?;
    Ok(())
}          


pub fn go(args: Args, cache_size: Option<usize>) -> 
Result<Vec<(PathBuf, PathBuf, Option<PathBuf>, Option<PathBuf>)>, Error> {

    let cache_size = cache_size.unwrap_or(500000);
 
    match args.flag_locus {
        Some(ref locus) => {
            let loc = locus::Locus::from_str(locus).context("Invalid locus argument. Please use format: 'chr1:123-456'")?;
            let mut bam = bam::IndexedReader::from_path(&args.arg_bam).context("Error opening BAM file. The BAM file must be indexed when using --locus")?;
            let tid = bam.header().tid(loc.chrom.as_bytes()).ok_or(format_err!("Requested chromosome not present: {}", loc.chrom))?;
            bam.fetch(tid, loc.start, loc.end)?;
            inner(args.clone(), cache_size, bam)
        },
        None => {
            let _bam = bam::Reader::from_path(&args.arg_bam);
            let bam = _bam.context("Error opening BAM file")?;
            inner(args, cache_size, bam)
        }
    }
}

pub fn inner<R: bam::Read>(args: Args, cache_size: usize, mut bam: R) -> Result<Vec<(PathBuf, PathBuf, Option<PathBuf>, Option<PathBuf>)>, Error> {

    bam.set_threads(args.flag_nthreads)?;

    let formatter = {
        let header_fmt = FormatBamRecords::from_headers(&bam);
        match header_fmt {
            Some(mut f) => {
                // HACK -- special case
                // we need a special case for SC 3' v1 data
                // because of the bc-in-index setup, it needs the rename field set,
                // even though the BAM headers support in theory tell us what to do.
                // detect this case here and set the right rename field.
                if f.r1_spec == vec![SpecEntry::Read] && 
                   f.i1_spec == vec![SpecEntry::Tags("CR".to_string(), "CY".to_string())] &&
                   f.i2_spec == vec![SpecEntry::Tags("BC".to_string(), "QT".to_string())] {

                    f.rename = Some(vec!["R1".to_string(), "R3".to_string(), "R2".to_string(), "I1".to_string()])
                }

                if args.flag_gemcode {
                    return Err(format_err!("Do not use a pipeline-specific command-line flag: --gemcode. Supplied BAM file already contains bamtofastq headers."));
                }

                if args.flag_lr20 {
                    return Err(format_err!("Do not use a pipeline-specific command-line flag: --lr20. Supplied BAM file already contains bamtofastq headers."));
                }

                if args.flag_cr11 {
                    return Err(format_err!("Do not use a pipeline-specific command-line flag: --cr11. Supplied BAM file already contains bamtofastq headers."));
                }                


                f
            },
            None => {
                if args.flag_gemcode {
                    FormatBamRecords::gemcode(&bam)
                } else if args.flag_lr20 {
                    FormatBamRecords::lr20(&bam)
                } else if args.flag_cr11 {
                    FormatBamRecords::cr11(&bam)     
                } else {
                    println!("Unrecognized 10x BAM file. For BAM files produced by older pipelines, use one of the following flags:");
                    println!("--gemcode   BAM files created with GemCode data using Longranger 1.0 - 1.3");
                    println!("--lr20      BAM files created with Longranger 2.0 using Chromium Genome data");
                    println!("--cr11      BAM files created with Cell Ranger 1.0-1.1 using Single Cell 3' v1 data");
                    return Ok(vec![]);
                }
            }
        }
    };

    // make output dir
    let out_path = Path::new(&args.arg_output_path);
    create_dir(&args.arg_output_path).context(format_err!("error creating output directory: {:?}. Does it already exist?", &out_path))?;
    
    // prep output files
    println!("{:?}", args);
    let fq = FastqManager::new(out_path, formatter.clone(), "bamtofastq".to_string(), args.flag_reads_per_fastq);
 
    if formatter.is_double_ended() {
        if args.flag_bx_list.is_some() {

            // BX-sorted case: get a selected set of BXs
            let bxi = bx_index::BxIndex::new(args.arg_bam)?;
            let bx_iter = BxListIter::from_path(args.flag_bx_list.unwrap(), bxi, bam)?;
            proc_double_ended(bx_iter, formatter, fq, cache_size, false)
        } else {

            // Standard pos-sorted case
            let recs_convert_err = bam.records().map(|x| x.map_err(|e| e.into()));
            proc_double_ended(recs_convert_err, formatter, fq, cache_size, args.flag_locus.is_some())
        }
    } else {
        if args.flag_bx_list.is_some() {
            // BX-sorted case: get a selected set of BXs
            let bxi = try!(bx_index::BxIndex::new(args.arg_bam));
            let bx_iter = try!(BxListIter::from_path(args.flag_bx_list.unwrap(), bxi, bam));
            proc_double_ended(bx_iter, formatter, fq, cache_size, false)
        } else {
            proc_single_ended(bam.records(), formatter, fq)
        }
    } 
}


fn proc_double_ended<I>(records: I, formatter: FormatBamRecords, mut fq: FastqManager, cache_size: usize, restricted_locus: bool) -> 
Result<Vec<(PathBuf, PathBuf, Option<PathBuf>, Option<PathBuf>)>, Error> 
where I: Iterator<Item=Result<Record, Error>> {
    // Temp file for hold unpaired reads. Will be cleaned up automatically.
    let tmp_file = try!(NamedTempFile::new_in(&fq.out_path));

    let total_read_pairs = {
        // Cache for efficiently finding local read pairs
        let mut rp_cache = RpCache::new(cache_size);

        // For chimeric read piars that are showing up in different places, we will write these to disk for later use
<<<<<<< HEAD
        let w: ShardWriter<SerFq, Vec<u8>, SerFqSort> = ShardWriter::new(tmp_file.path(), 32, 2048, 1<<21)?;
=======
        let w: ShardWriter<SerFq, Vec<u8>, SerFqSort> = ShardWriter::new(tmp_file.path(), 32, 2048, 1<<18)?;
>>>>>>> 50a69e8b
        let mut sender = w.get_sender();

        // Count total R1s observed, so we can make sure we've preserved all read pairs
        let mut total_read_pairs = 0;

        for _rec in records {
            let rec = _rec.unwrap();

            if rec.is_secondary() || rec.is_supplementary() {
                continue;
            }

            if rec.is_first_in_template() {
                total_read_pairs += 1;
            }

            // Save our current location
            let tid = rec.tid();
            let pos = rec.pos();

            match rp_cache.cache_rec(rec) {
                Some((r1,r2)) => {
                    let (rg, fq1, fq2, fq_i1, fq_i2) = formatter.format_read_pair(&r1, &r2).unwrap();
                    fq.write(&rg, &fq1, &fq2, &fq_i1, &fq_i2);
                },
                None => ()
            }

            // If cache gets too big, clear out stragglers & serialize for later
            if rp_cache.len() > cache_size {
                for orphan in rp_cache.clear_orphans(tid, pos) {
                    let ser = formatter.bam_rec_to_ser(&orphan);
                    sender.send(ser);
                }
            }
        }

        for (_, orphan) in rp_cache.cache.drain() {
            let ser = formatter.bam_rec_to_ser(&orphan);
            sender.send(ser);
        }

        total_read_pairs
    };

    // Read back the shards, sort to find pairs, and write.
    let reader = ShardReader::<SerFq, Vec<u8>, SerFqSort>::open(tmp_file.path());

    let mut ncached = 0;
    for (_, items) in &reader.iter().group_by(|x| x.header_key.clone()) {

        // write out items
        let mut item_vec: Vec<_> = items.collect();

        // We're missing a read in the pair, and we would expect it.
        if item_vec.len() != 2 && !restricted_locus {
            panic!("didn't get both reads!: {:?}", item_vec);
        }

        // We're missing a read in the pair, and we would expect it.
        if item_vec.len() != 2 && restricted_locus {
            continue
        }

        item_vec.sort_by_key(|x| x.read_num);
        let r1 = item_vec.swap_remove(0);
        let r2 = item_vec.swap_remove(0);
        fq.write(&r1.read_group, &r1.rec, &r2.rec, &r1.i1, &r1.i2);
        ncached += 1;
    }

    // make sure we have the right number of output reads
    println!("Writing finished.  Observed {} unique read ids. Wrote {} read pairs ({} cached)", total_read_pairs, fq.total_written(), ncached);
    Ok(fq.paths())
}

fn proc_single_ended<I>(records: I, formatter: FormatBamRecords, mut fq: FastqManager) ->
  Result<Vec<(PathBuf, PathBuf, Option<PathBuf>, Option<PathBuf>)>, Error> 
  where I: Iterator<Item=Result<Record, ReadError>> {

    let total_reads = {
        // Count total R1s observed, so we can make sure we've preserved all read pairs
        let mut total_reads = 0;

        for _rec in records {
            let rec = _rec.unwrap();

            if rec.is_secondary() || rec.is_supplementary() {
                continue;
            }

            total_reads += 1;

            let (rg, fq1, fq2, fq_i1, fq_i2) = formatter.format_read(&rec).unwrap();
            fq.write(&rg, &fq1, &fq2, &fq_i1, &fq_i2);
        }

        total_reads
    };

    // make sure we have the right number of output reads
    println!("Writing finished.  Observed {} read pairs. Wrote {} read pairs", total_reads, fq.total_written());
    Ok(fq.paths())
}


#[cfg(test)]
mod tests {
    use tempdir;
    use super::*;
    use fastq_reader::*;
    use std::collections::HashMap;

    type ReadSet = HashMap<Vec<u8>, RawReadSet>;

    fn strip_extra_headers(header: &Vec<u8>) -> Vec<u8> {
        let head_str = String::from_utf8(header.clone()).unwrap();
        let mut split = head_str.split_whitespace();
        split.next().unwrap().to_string().into_bytes()
    }

    fn strip_header_fqrec(r: FqRec) -> FqRec {
        (strip_extra_headers(&(r.0)), r.1, r.2)
    }

    fn strip_header_raw_read_set(r: RawReadSet) -> RawReadSet {
        (strip_header_fqrec(r.0), strip_header_fqrec(r.1), r.2.map(|x| strip_header_fqrec(x)))
    }

    // Load fastqs, but strip extra elements of the FASTQ header beyond the first space -- they will not be in the BAM
    pub fn load_fastq_set<I: Iterator<Item=RawReadSet>>(reads: &mut ReadSet, iter: I) {
        for r in iter {
            reads.insert(strip_extra_headers(&((r.0).0)), strip_header_raw_read_set(r));
        }
    }


    pub fn strict_compare_read_sets(orig_set: ReadSet, new_set: ReadSet) {
        
        assert_eq!(orig_set.len(), new_set.len());

        let mut keys1: Vec<Vec<u8>> = orig_set.keys().cloned().collect();
        keys1.sort();

        let mut keys2: Vec<Vec<u8>> = new_set.keys().cloned().collect();
        keys2.sort();

        for (k1, k2) in keys1.iter().zip(keys2.iter()) {
            assert_eq!(k1, k2);
            assert_eq!(orig_set.get(k1), new_set.get(k2));
        }
    }

    pub fn subset_compare_read_sets(orig_set: ReadSet, new_set: ReadSet) {

        assert!(orig_set.len() > new_set.len());

        for k in new_set.keys() {
            assert_eq!(new_set.get(k), orig_set.get(k))
        }
    }


    pub fn compare_read_sets_ignore_n(orig_set: ReadSet, new_set: ReadSet) {
        assert_eq!(orig_set.len(), new_set.len());

        let mut keys1: Vec<Vec<u8>> = orig_set.keys().cloned().collect();
        keys1.sort();

        let mut keys2: Vec<Vec<u8>> = new_set.keys().cloned().collect();
        keys2.sort();

        assert_eq!(keys1, keys2);


        for (k1, k2) in keys1.iter().zip(keys2.iter()) {
            assert_eq!(k1, k2);
            compare_raw_read_sets_ignore_n(orig_set.get(k1).unwrap(), new_set.get(k2).unwrap());
        }
    }

    // Relax the comparison for R1 -- if the v2 R1 read has 'N' or the v2 R1 qual has 'J', allow it through
    // this handles the case where the 7 trimmed bases after the BC are were not retained in Long Ranger 2.0
    // also ignore mismatches in the first 16bp, which are caused by the bug in LR 2.0 that caused the RX
    // tag to have the corrected sequence rather than the raw sequence
    pub fn compare_raw_read_sets_ignore_n(v1: &RawReadSet, v2: &RawReadSet) {
        assert_eq!(&(v1.0).0, &(v2.0).0);
        compare_bytes_ignore_n(&(v1.0).1, &(v2.0).1);
        compare_bytes_ignore_n(&(v1.0).2, &(v2.0).2);

        assert_eq!(v1.1, v2.1);
        assert_eq!(v1.2, v2.2)
    }


    pub fn compare_bytes_ignore_n(v1: &Vec<u8>, v2: &Vec<u8>) {
        assert_eq!(v1.len(), v2.len());
        for (idx, (b1, b2)) in v1.iter().zip(v2).enumerate() {
            if idx >= 16 && b1 != b2 && *b2 != b'N' && *b2 != b'J' {
                println!("got mismatch at pos: {}", idx);
                assert_eq!(v1, v2)
            }
        }
    }


    #[test]
    fn test_lr21() {
        let tempdir = tempdir::TempDir::new("bam_to_fq_test").expect("create temp dir");
        let tmp_path = tempdir.path().join("outs");

        let args = Args {
            flag_nthreads: 2,
            arg_bam: "test/lr21.bam".to_string(),
            arg_output_path: tmp_path.to_str().unwrap().to_string(),
            flag_gemcode: false,
            flag_lr20: false,
            flag_cr11: false,
            flag_reads_per_fastq: 100000,
            flag_locus: None,
            flag_bx_list: None,
        };

        let out_path_sets = super::go(args, Some(2)).unwrap();

        let true_fastq_read = open_interleaved_fastq_pair_iter(
            "test/crg-tiny-fastq-2.0.0/read-RA_si-GTTGCAGC_lane-001-chunk-001.fastq.gz", 
            Some("test/crg-tiny-fastq-2.0.0/read-I1_si-GTTGCAGC_lane-001-chunk-001.fastq.gz"));

        let mut orig_reads = ReadSet::new();
        load_fastq_set(&mut orig_reads, true_fastq_read);

        let mut output_reads = ReadSet::new();
        for (r1, r2, i1, _) in out_path_sets {
            load_fastq_set(&mut output_reads, open_fastq_pair_iter(r1, r2, i1));
        }
        
        strict_compare_read_sets(orig_reads, output_reads);
    }

    #[test]
    fn test_lr20() {
        let tempdir = tempdir::TempDir::new("bam_to_fq_test").expect("create temp dir");
        let tmp_path = tempdir.path().join("outs");

        let args = Args {
            flag_nthreads: 2,
            arg_bam: "test/lr20.bam".to_string(),
            arg_output_path: tmp_path.to_str().unwrap().to_string(),
            flag_gemcode: false,
            flag_lr20: true,
            flag_cr11: false,
            flag_reads_per_fastq: 100000,
            flag_locus: None,
            flag_bx_list: None,
        };

        let out_path_sets = super::go(args, Some(2)).unwrap();

        let true_fastq_read = open_interleaved_fastq_pair_iter(
            "test/crg-tiny-fastq-2.0.0/read-RA_si-GTTGCAGC_lane-001-chunk-001.fastq.gz", 
            Some("test/crg-tiny-fastq-2.0.0/read-I1_si-GTTGCAGC_lane-001-chunk-001.fastq.gz"));

        let mut orig_reads = ReadSet::new();
        load_fastq_set(&mut orig_reads, true_fastq_read);

        let mut output_reads = ReadSet::new();
        for (r1, r2, i1, _) in out_path_sets {
            load_fastq_set(&mut output_reads, open_fastq_pair_iter(r1, r2, i1));
        }
        
        // use special comparison method that ignores N's in R1
        // accounts for missing trimmed bases
        compare_read_sets_ignore_n(orig_reads, output_reads);
    }




    #[test]
    fn test_cr12() {
        let tempdir = tempdir::TempDir::new("bam_to_fq_test").expect("create temp dir");
        let tmp_path = tempdir.path().join("outs");

        let args = Args {
            flag_nthreads: 2,
            arg_bam: "test/cr12.bam".to_string(),
            arg_output_path: tmp_path.to_str().unwrap().to_string(),
            flag_gemcode: false,
            flag_lr20: false,
            flag_cr11: false,
            flag_reads_per_fastq: 100000,
            flag_locus: None,
            flag_bx_list: None,
        };

        let out_path_sets = super::go(args, Some(2)).unwrap();

        let true_fastq_read = open_interleaved_fastq_pair_iter(
            "test/cellranger-tiny-fastq-1.2.0/read-RA_si-TTTCATGA_lane-008-chunk-001.fastq.gz",
            Some("test/cellranger-tiny-fastq-1.2.0/read-I1_si-TTTCATGA_lane-008-chunk-001.fastq.gz"));

        let mut orig_reads = ReadSet::new();
        load_fastq_set(&mut orig_reads, true_fastq_read);

       let mut output_reads = ReadSet::new();
        for (r1, r2, i1, _) in out_path_sets {
            load_fastq_set(&mut output_reads, open_fastq_pair_iter(r1, r2, i1));
        }
        
        subset_compare_read_sets(orig_reads, output_reads);
    }

    #[test]
    fn test_cr12_v1() {
        let tempdir = tempdir::TempDir::new("bam_to_fq_test").expect("create temp dir");
        let tmp_path = tempdir.path().join("outs");

        let args = Args {
            flag_nthreads: 2,
            arg_bam: "test/cr12-v1.bam".to_string(),
            arg_output_path: tmp_path.to_str().unwrap().to_string(),
            flag_gemcode: false,
            flag_lr20: false,
            flag_cr11: false,
            flag_reads_per_fastq: 100000,
            flag_locus: None,
            flag_bx_list: None,
        };

        let out_path_sets = super::go(args, Some(2)).unwrap();

        let true_fastq_read = open_interleaved_fastq_pair_iter(
            "test/cellranger-3p-v1/read-RA_si-ACCAGTCC_lane-001-chunk-000.fastq.gz",
            Some("test/cellranger-3p-v1/read-I1_si-ACCAGTCC_lane-001-chunk-000.fastq.gz"),
        );

        let mut orig_reads = ReadSet::new();
        load_fastq_set(&mut orig_reads, true_fastq_read);

       let mut output_reads = ReadSet::new();
        for (r1, r2, i1, _) in out_path_sets.clone() {
            load_fastq_set(&mut output_reads, open_fastq_pair_iter(r1, r2, i1));
        }
        
        subset_compare_read_sets(orig_reads, output_reads);

        // Separately test I1 & I2 as if they were the main reads.
        let true_index_reads = open_fastq_pair_iter(
            "test/cellranger-3p-v1/read-I1_si-ACCAGTCC_lane-001-chunk-000.fastq.gz",
            "test/cellranger-3p-v1/read-I2_si-ACCAGTCC_lane-001-chunk-000.fastq.gz",
            None);
        let mut orig_index_reads = ReadSet::new();
        load_fastq_set(&mut orig_index_reads, true_index_reads);


        let mut output_index_reads = ReadSet::new();
        for (_, _, i1, i2) in out_path_sets {
            load_fastq_set(&mut output_index_reads, open_fastq_pair_iter(i1.unwrap(), i2.unwrap(), None));
        }

        subset_compare_read_sets(orig_index_reads, output_index_reads);
    }
}<|MERGE_RESOLUTION|>--- conflicted
+++ resolved
@@ -110,16 +110,7 @@
   bamtofastq (-h | --help)
 
 Options:
-<<<<<<< HEAD
-  --nthreads=<N>       Threads to use for reading BAM file [default: 4]
-  --locus=<locus>      Optional. Only include read pairs mapping to locus. Use chrom:start-end format.
-  --reads-per-fastq=N  Number of reads per FASTQ chunk [default: 50000000]
-  --gemcode            Convert a BAM produced from GemCode data (Longranger 1.0 - 1.3)
-  --lr20               Convert a BAM produced by Longranger 2.0
-  --cr11               Convert a BAM produced by Cell Ranger 1.0-1.1
-  --bx-list=L          Only include BX values listed in text file L. Requires BX-sorted and index BAM file (see Long Ranger support for details).
-  -h --help            Show this screen.
-=======
+
   --nthreads=<n>        Threads to use for reading BAM file [default: 4]
   --locus=<locus>       Optional. Only include read pairs mapping to locus. Use chrom:start-end format.
   --reads-per-fastq=N   Number of reads per FASTQ chunk [default: 50000000]
@@ -128,7 +119,7 @@
   --cr11                Convert a BAM produced by Cell Ranger 1.0-1.1
   --bx-list=L           Only include BX values listed in text file L. Requires BX-sorted and index BAM file (see Long Ranger support for details).
   -h --help             Show this screen.
->>>>>>> 50a69e8b
+
 ";
 
 
@@ -959,11 +950,7 @@
         let mut rp_cache = RpCache::new(cache_size);
 
         // For chimeric read piars that are showing up in different places, we will write these to disk for later use
-<<<<<<< HEAD
         let w: ShardWriter<SerFq, Vec<u8>, SerFqSort> = ShardWriter::new(tmp_file.path(), 32, 2048, 1<<21)?;
-=======
-        let w: ShardWriter<SerFq, Vec<u8>, SerFqSort> = ShardWriter::new(tmp_file.path(), 32, 2048, 1<<18)?;
->>>>>>> 50a69e8b
         let mut sender = w.get_sender();
 
         // Count total R1s observed, so we can make sure we've preserved all read pairs
