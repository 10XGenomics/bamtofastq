// Copyright (c) 2017 10x Genomics, Inc. All rights reserved.

use std::borrow::Cow;
use std::collections::HashMap;
use std::fs::create_dir;
use std::fs::File;
use std::io::{BufWriter, Write};
use std::path::{Path, PathBuf};
use std::str::FromStr;

use docopt::Docopt;
use failure::{format_err, Error, ResultExt};
use flate2::write::GzEncoder;
use human_panic::setup_panic;
use itertools::Itertools;
use regex::Regex;
use serde::{Deserialize, Serialize};
use tempfile::NamedTempFile;

use rust_htslib::bam::record::{Aux, Record};
use rust_htslib::bam::{self, Read};

use shardio::helper::ThreadProxyWriter;
use shardio::SortKey;
use shardio::{ShardReader, ShardWriter};

mod bx_index;
mod locus;
mod rpcache;

#[cfg(test)]
mod fastq_reader;

use bx_index::BxListIter;
use rpcache::RpCache;

const VERSION: &'static str = env!("CARGO_PKG_VERSION");

const USAGE: &'static str = "
10x Genomics BAM to FASTQ converter.

    Tool for converting 10x BAMs produced by Cell Ranger or Long Ranger back to
    FASTQ files that can be used as inputs to re-run analysis. The FASTQ files
    emitted by the tool should contain the same set of sequences that were
    input to the original pipeline run, although the order will not be 
    preserved.  The FASTQs will be emitted into a directory structure that is
    compatible with the directories created by the 'mkfastq' tool.

    10x BAMs produced by Long Ranger v2.1+ and Cell Ranger v1.2+ contain header
    fields that permit automatic conversion to the correct FASTQ sequences.

    Older 10x pipelines require one of the arguments listed below to indicate 
    which pipeline created the BAM.

    NOTE: BAMs created by non-10x pipelines are unlikely to work correctly,
    unless all the relevant tags have been recreated.

    NOTE: BAM produced by the BASIC and ALIGNER pipeline from Long Ranger 2.1.2 and earlier
    are not compatible with bamtofastq

    NOTE: BAM files created by CR < 1.3 do not have @RG headers, so bamtofastq will use the GEM well
    annotations attached to the CB (cell barcode) tag to split data from multiple input libraries.
    Reads without a valid barcode do not carry the CB tag and will be dropped. These reads would 
    not be included in any valid cell.

Usage:
  bamtofastq [options] <bam> <output-path>
  bamtofastq (-h | --help)

Options:

  --nthreads=<n>        Threads to use for reading BAM file [default: 4]
  --locus=<locus>       Optional. Only include read pairs mapping to locus. Use chrom:start-end format.
  --reads-per-fastq=N   Number of reads per FASTQ chunk [default: 50000000]
  --gemcode             Convert a BAM produced from GemCode data (Longranger 1.0 - 1.3)
  --lr20                Convert a BAM produced by Longranger 2.0
  --cr11                Convert a BAM produced by Cell Ranger 1.0-1.1
  --bx-list=L           Only include BX values listed in text file L. Requires BX-sorted and index BAM file (see Long Ranger support for details).
  -h --help             Show this screen.

";

/*
== Dev Notes ==
This code has bunch of special cases to workaround deficiences of the BAM files produced by older pipelines,
before we started enforcing the notion that BAM files should be easily convertible back to the original
FASTQ data that was input.  Once these older pipelines & chemistries are out of service, the code could
be made considerably simpler.

1) Workaround for CR < 1.3:  there are no RG headers or RG tags, so we can't accurately get back to
per-Gem Group FASTQs, which is important because multi-gem-group experiments are common.  If we don't
have RG headers, we will set up files for 20 gem groups, and use the gem-group suffix on the CB tag to
determine the Gem group.  Reads without a CB tag will get dropped.
*/

#[derive(Debug, Deserialize, Clone)]
pub struct Args {
    arg_bam: String,
    arg_output_path: String,
    flag_nthreads: usize,
    flag_locus: Option<String>,
    flag_bx_list: Option<String>,
    flag_reads_per_fastq: usize,
    flag_gemcode: bool,
    flag_lr20: bool,
    flag_cr11: bool,
}

/// A Fastq record ready to be written
#[derive(Debug, Serialize, Deserialize, PartialEq, PartialOrd, Eq, Ord)]
struct FqRecord {
    #[serde(with = "serde_bytes")]
    head: Vec<u8>,
    #[serde(with = "serde_bytes")]
    seq: Vec<u8>,
    #[serde(with = "serde_bytes")]
    qual: Vec<u8>,
}

/// Which read in a pair we have
#[derive(Clone, Copy, Debug, Serialize, Deserialize, PartialOrd, Ord, PartialEq, Eq)]
enum ReadNum {
    R1,
    R2,
}

/// Internally serialized read. Used for re-uniting discordant read pairs
#[derive(Debug, Serialize, Deserialize, PartialOrd, Ord, Eq, PartialEq)]
struct SerFq {
    read_group: Option<Rg>,
    #[serde(with = "serde_bytes")]
    header_key: Vec<u8>,
    rec: FqRecord,
    read_num: ReadNum,
    i1: Option<FqRecord>,
    i2: Option<FqRecord>,
}

struct SerFqSort;

impl SortKey<SerFq> for SerFqSort {
    type Key = Vec<u8>;

    fn sort_key(t: &SerFq) -> Cow<Vec<u8>> {
        Cow::Borrowed(&t.header_key)
    }
}

/// Entry in the conversion spec from a BAM record back to a read.
/// Each read can be composed of data from a pair of tags (tag w/ sequence, tag w/ qual),
/// or a fixed-length sequence of Ns (with a default QV), or the sequence in the read.
#[derive(Clone, Debug, PartialEq, Eq)]
enum SpecEntry {
    Tags(String, String),
    Ns(usize),
    Read,
}

type Rg = (String, u32);

/// Spec for converting from a BAM record back to reads. Empty vector indicates that this read doesn't exist
/// in the output. The i1 and i2 reads should be buildable from tags in the R1 read.
#[derive(Clone, Debug)]
struct FormatBamRecords {
    rg_spec: HashMap<String, Rg>,
    r1_spec: Vec<SpecEntry>,
    r2_spec: Vec<SpecEntry>,
    i1_spec: Vec<SpecEntry>,
    i2_spec: Vec<SpecEntry>,
    rename: Option<Vec<String>>,
    order: [u32; 4],
}

pub fn complement(b: u8) -> u8 {
    match b {
        b'A' => b'T',
        b'C' => b'G',
        b'G' => b'C',
        b'T' => b'A',
        b'N' => b'N',
        _ => panic!("unrecognized"),
    }
}

/// Class that can convert a BAM record into Fastq sequences, given some conversion specs
impl FormatBamRecords {
    /// Read the conversion spec from the special @CO 10x_bam_to_fastq tags in the BAM header
    pub fn from_headers<R: bam::Read>(reader: &R) -> Option<FormatBamRecords> {
        let mut spec = Self::parse_spec(reader);
        let rgs = Self::parse_rgs(reader);
        let seq_names = Self::parse_seq_names(reader);

        if spec.len() == 0 {
            None
        } else {
            Some(FormatBamRecords {
                rg_spec: rgs,
                r1_spec: spec.remove("R1").unwrap(),
                r2_spec: spec.remove("R2").unwrap(),
                i1_spec: spec.remove("I1").unwrap_or_else(|| Vec::new()),
                i2_spec: spec.remove("I2").unwrap_or_else(|| Vec::new()),
                rename: seq_names,
                order: [1, 3, 2, 4],
            })
        }
    }

    /// hard-coded spec for gemcode BAM files
    pub fn gemcode<R: bam::Read>(reader: &R) -> FormatBamRecords {
        FormatBamRecords {
            rg_spec: Self::parse_rgs(reader),
            r1_spec: vec![SpecEntry::Read],
            r2_spec: vec![SpecEntry::Read],
            i1_spec: vec![SpecEntry::Tags("BC".to_string(), "QT".to_string())],
            i2_spec: vec![SpecEntry::Tags("RX".to_string(), "QX".to_string())],
            rename: Some(vec![
                "R1".to_string(),
                "R3".to_string(),
                "I1".to_string(),
                "R2".to_string(),
            ]),
            order: [1, 4, 2, 3],
        }
    }

    // hard-coded specs for longranger 2.0 BAM files
    pub fn lr20<R: bam::Read>(reader: &R) -> FormatBamRecords {
        FormatBamRecords {
            rg_spec: Self::parse_rgs(reader),
            r1_spec: vec![
                SpecEntry::Tags("RX".to_string(), "QX".to_string()),
                SpecEntry::Ns(7),
                SpecEntry::Read,
            ],
            r2_spec: vec![SpecEntry::Read],
            i1_spec: vec![SpecEntry::Tags("BC".to_string(), "QT".to_string())],
            i2_spec: vec![],
            rename: None,
            order: [1, 3, 2, 0],
        }
    }

    // hard-coded specs for cellranger 1.0-1.1 BAM files
    pub fn cr11<R: bam::Read>(reader: &R) -> FormatBamRecords {
        FormatBamRecords {
            rg_spec: Self::parse_rgs(reader),
            r1_spec: vec![SpecEntry::Read],
            r2_spec: vec![SpecEntry::Tags("UR".to_string(), "UQ".to_string())],
            i1_spec: vec![SpecEntry::Tags("CR".to_string(), "CQ".to_string())],
            i2_spec: vec![SpecEntry::Tags("BC".to_string(), "QT".to_string())],
            rename: Some(vec![
                "R1".to_string(),
                "R3".to_string(),
                "R2".to_string(),
                "I1".to_string(),
            ]),
            order: [1, 4, 3, 2],
        }
    }

    fn parse_rgs<R: bam::Read>(reader: &R) -> HashMap<String, Rg> {
        let text = String::from_utf8(Vec::from(reader.header().as_bytes())).unwrap();
        let mut rg_items = HashMap::new();

        for l in text.lines() {
            if l.starts_with("@RG") {
                let r = Self::parse_rg_line(l);
                match r {
                    Some((id, rg, lane)) => {
                        rg_items.insert(id, (rg, lane));
                    }
                    None => (),
                };
            }
        }

        if rg_items.len() == 0 {
            println!("WARNING: no @RG (read group) headers found in BAM file. Splitting data by the GEM well marked in the corrected barcode tag.");
            println!("Reads without a corrected barcode will not appear in output FASTQs");
            // No RG items in header -- invent a set fixed set of RGs
            // each observed Gem group in the BAM file will get mapped to these.
            for i in 1..100 {
                let name = format!("gemgroup{:03}", i);
                rg_items.insert(name.clone(), (name, 0));
            }
        }

        rg_items
    }

    fn parse_rg_line(line: &str) -> Option<(String, String, u32)> {
        let mut entries = line.split('\t');
        let _ = entries.next(); // consume @RG entry

        let mut tags = HashMap::new();
        for entry in entries {
            let mut parts = entry.splitn(2, ':');
            let tag = parts.next().unwrap();
            let val = parts.next().unwrap();
            tags.insert(tag.to_string(), val.to_string());
        }

        if tags.contains_key("ID") {
            let v = tags.remove("ID").unwrap();

            let vv = &v;
            let mut parts = vv.rsplitn(2, ':');
            let lane = parts.next().unwrap();
            let rg = match parts.next() {
                Some(v) => v.to_string(),
                None => return None,
            };

            match u32::from_str(lane) {
                Ok(n) => Some((v.clone(), rg, n)),
                Err(_) => {
                    // Handle case in ALIGNER pipeline prior to 2.1.3 -- samtools merge would append a unique identifier to each RG ID tags
                    // Detect this condition and remove from lane
                    let re = Regex::new(r"^([0-9]+)-[0-9A-F]+$").unwrap();
                    let cap = re.captures(lane);

                    if cap.is_none() {
                        None
                    } else {
                        let lane_u32 =
                            u32::from_str(cap.unwrap().get(1).unwrap().as_str()).unwrap();
                        Some((v.clone(), rg, lane_u32))
                    }
                }
            }
        } else {
            None
        }
    }

    /// Parse the specs from BAM headers if available
    fn parse_spec<R: bam::Read>(reader: &R) -> HashMap<String, Vec<SpecEntry>> {
        // Example header line:
        // @CO	10x_bam_to_fastq:R1(RX:QX,TR:TQ,SEQ:QUAL)
        let re = Regex::new(r"@CO\t10x_bam_to_fastq:(\S+)\((\S+)\)").unwrap();
        let text = String::from_utf8(Vec::from(reader.header().as_bytes())).unwrap();
        let mut spec = HashMap::new();

        for l in text.lines() {
            match re.captures(l) {
                Some(c) => {
                    let mut read_spec = Vec::new();

                    let read = c.get(1).unwrap().as_str().to_string();
                    let tag_list = c.get(2).unwrap().as_str();
                    let spec_elems = tag_list.split(',');
                    for el in spec_elems {
                        if el == "SEQ:QUAL" {
                            read_spec.push(SpecEntry::Read)
                        } else {
                            let mut parts = el.split(':');
                            let rtag = parts.next().unwrap().to_string();
                            let qtag = parts.next().unwrap().to_string();
                            read_spec.push(SpecEntry::Tags(rtag, qtag));
                        }
                    }

                    spec.insert(read, read_spec);
                }
                None => (),
            }
        }

        spec
    }

    // Example header line:
    // @CO	10x_bam_to_fastq_seqnames:R1,R3,I1,R2
    // In this case, the @CO header lines marked R1, R2, I1, I2 will
    // be used to write reads to output files R1, R3, I1, and R2, respectively
    fn parse_seq_names<R: bam::Read>(reader: &R) -> Option<Vec<String>> {
        let text = String::from_utf8(Vec::from(reader.header().as_bytes())).unwrap();
        let re = Regex::new(r"@CO\t10x_bam_to_fastq_seqnames:(\S+)").unwrap();

        for l in text.lines() {
            if let Some(c) = re.captures(l) {
                let mut seq_names = Vec::new();
                let names = c.get(1).unwrap().as_str().split(',');
                for name in names {
                    seq_names.push(name.to_string());
                }
                return Some(seq_names);
            }
        }
        return None;
    }

    fn try_get_rg(&self, rec: &Record) -> Option<Rg> {
        let rg = rec.aux(b"RG");
        match rg {
            Some(Aux::String(s)) => {
                let key = String::from_utf8(Vec::from(s)).unwrap();
                self.rg_spec.get(&key).map(|x| x.clone())
            }
            Some(..) => panic!(
                "invalid type of RG header. record: {}",
                std::str::from_utf8(rec.qname()).unwrap()
            ),
            None => None,
        }
    }

    pub fn find_rg(&self, rec: &Record) -> Option<Rg> {
        let main_rg_tag = self.try_get_rg(rec);

        if main_rg_tag.is_some() {
            return main_rg_tag;
        } else {
            let emit = |tag| {
                let corrected_bc = String::from_utf8(Vec::from(tag)).unwrap();
                let mut parts = (&corrected_bc).split("-");
                let _ = parts.next();
                match parts.next() {
                    Some(v) => {
                        match u32::from_str(v) {
                            Ok(v) => {
                                //println!("got gg: {}", v);
                                let name = format!("gemgroup{:03}", v);
                                self.rg_spec.get(&name).map(|x| x.clone())
                            }
                            _ => None,
                        }
                    }
                    _ => None,
                }
            };

            // Workaround for early CR 1.1 and 1.2 data
            // Attempt to extract the gem group out of the corrected barcode tag (CB)
            match rec.aux(b"CB") {
                Some(Aux::String(s)) => return emit(s),
                _ => (),
            }

            // Workaround for GemCode (Long Ranger 1.3) data
            // Attempt to extract the gem group out of the corrected barcode tag (BX)
            match rec.aux(b"BX") {
                Some(Aux::String(s)) => return emit(s),
                _ => (),
            }

            None
        }
    }

    /// Convert a BAM record to a Fq record, for internal caching
    pub fn bam_rec_to_ser(&self, rec: &Record) -> Result<SerFq, Error> {
        Ok(
            match (rec.is_first_in_template(), rec.is_last_in_template()) {
                (true, false) => SerFq {
                    header_key: rec.qname().to_vec(),
                    read_group: self.find_rg(rec),
                    read_num: ReadNum::R1,
                    rec: self
                        .bam_rec_to_fq(rec, &self.r1_spec, self.order[0])
                        .unwrap(),
                    i1: if self.i1_spec.len() > 0 {
                        Some(self.bam_rec_to_fq(rec, &self.i1_spec, self.order[2])?)
                    } else {
                        None
                    },
                    i2: if self.i2_spec.len() > 0 {
                        Some(self.bam_rec_to_fq(rec, &self.i2_spec, self.order[3])?)
                    } else {
                        None
                    },
                },
                (false, true) => SerFq {
                    header_key: rec.qname().to_vec(),
                    read_group: self.find_rg(rec),
                    read_num: ReadNum::R2,
                    rec: self
                        .bam_rec_to_fq(rec, &self.r2_spec, self.order[1])
                        .unwrap(),
                    i1: if self.i1_spec.len() > 0 {
                        Some(self.bam_rec_to_fq(rec, &self.i1_spec, self.order[2])?)
                    } else {
                        None
                    },
                    i2: if self.i2_spec.len() > 0 {
                        Some(self.bam_rec_to_fq(rec, &self.i2_spec, self.order[3])?)
                    } else {
                        None
                    },
                },
                _ => {
                    let e = format_err!(
                        "Not a valid read pair: {}, {}",
                        rec.is_first_in_template(),
                        rec.is_last_in_template()
                    );
                    return Err(e);
                }
            },
        )
    }

    fn fetch_tag(rec: &Record, tag: &str, last_tag: bool, dest: &mut Vec<u8>) -> Result<(), Error> {
        match rec.aux(tag.as_bytes()) {
            Some(Aux::String(s)) => dest.extend_from_slice(s),
            // old BAM files have single-char strings as Char
            Some(Aux::Char(c)) => dest.push(c),
            None => {
                if last_tag {
                    return Ok(());
                }
                let e = format_err!(
                    "BAM record missing tag: {:?} on read {:?}. Has the BAM file been edited?",
                    tag,
                    std::str::from_utf8(rec.qname()).unwrap()
                );
                return Err(e);
            }
            Some(tag_val) => {
                let e = format_err!("Invalid BAM record: read: {:?} unexpected tag type. Expected string for {:?}, got {:?}. Has the BAM file been edited?", std::str::from_utf8(rec.qname()).unwrap(), tag, tag_val);
                return Err(e);
            }
        }

        Ok(())
    }

    /// Convert a BAM record to Fq record ready to be written
    pub fn bam_rec_to_fq(
        &self,
        rec: &Record,
        spec: &Vec<SpecEntry>,
        read_number: u32,
    ) -> Result<FqRecord, Error> {
        let mut head = Vec::new();
        head.extend_from_slice(rec.qname());
        let head_suffix = format!(" {}:N:0:0", read_number);
        head.extend(head_suffix.as_bytes());

        // Reconstitute read and QVs
        let mut read = Vec::new();
        let mut qv = Vec::new();

        for (idx, item) in spec.into_iter().enumerate() {
            // It OK for the final tag in the spec to be missing from the read
            let last_item = idx == spec.len() - 1;

            match item {
                // Data from a tag
                &SpecEntry::Tags(ref read_tag, ref qv_tag) => {
                    Self::fetch_tag(rec, &read_tag, last_item, &mut read)?;
                    Self::fetch_tag(rec, &qv_tag, last_item, &mut qv)?;
                }

                // Just hardcode some Ns -- for cases where we didn't retain the required data
                &SpecEntry::Ns(len) => {
                    for _ in 0..len {
                        read.push(b'N');
                        qv.push(b'J');
                    }
                }

                &SpecEntry::Read => {
                    // The underlying read
                    let mut seq = rec.seq().as_bytes();
                    let mut qual: Vec<u8> = rec.qual().iter().map(|x| x + 33).collect();

                    if rec.is_reverse() {
                        seq.reverse();
                        for b in seq.iter_mut() {
                            *b = complement(*b);
                        }

                        qual.reverse();
                    }

                    read.extend(seq);
                    qv.extend(qual);
                }
            }
        }

        let fq_rec = FqRecord {
            head: head.clone(),
            seq: read,
            qual: qv,
        };

        Ok(fq_rec)
    }

    pub fn format_read_pair(
        &self,
        r1_rec: &Record,
        r2_rec: &Record,
    ) -> Result<
        (
            Option<Rg>,
            FqRecord,
            FqRecord,
            Option<FqRecord>,
            Option<FqRecord>,
        ),
        Error,
    > {
        let r1 = self.bam_rec_to_fq(r1_rec, &self.r1_spec, self.order[0])?;
        let r2 = self.bam_rec_to_fq(r2_rec, &self.r2_spec, self.order[1])?;

        let i1 = if self.i1_spec.len() > 0 {
            Some(self.bam_rec_to_fq(r1_rec, &self.i1_spec, self.order[2])?)
        } else {
            None
        };

        let i2 = if self.i2_spec.len() > 0 {
            Some(self.bam_rec_to_fq(r1_rec, &self.i2_spec, self.order[3])?)
        } else {
            None
        };

        let rg = self.find_rg(r1_rec);
        Ok((rg, r1, r2, i1, i2))
    }

    pub fn format_read(
        &self,
        rec: &Record,
    ) -> Result<
        (
            Option<Rg>,
            FqRecord,
            FqRecord,
            Option<FqRecord>,
            Option<FqRecord>,
        ),
        Error,
    > {
        let r1 = self.bam_rec_to_fq(rec, &self.r1_spec, self.order[0])?;
        let r2 = self.bam_rec_to_fq(rec, &self.r2_spec, self.order[1])?;

        let i1 = if self.i1_spec.len() > 0 {
            Some(self.bam_rec_to_fq(rec, &self.i1_spec, self.order[2])?)
        } else {
            None
        };

        let i2 = if self.i2_spec.len() > 0 {
            Some(self.bam_rec_to_fq(rec, &self.i2_spec, self.order[3])?)
        } else {
            None
        };

        let rg = self.find_rg(rec);
        Ok((rg, r1, r2, i1, i2))
    }

    /// A spec implies double-ended reads if both the R1 and R2 reads generate different BAM records.
    /// If not the R1 and R2 sequences can be derived from a single BAM entry.
    pub fn is_double_ended(&self) -> bool {
        self.r1_spec.contains(&SpecEntry::Read) && self.r2_spec.contains(&SpecEntry::Read)
    }
}

type BGW = ThreadProxyWriter<BufWriter<GzEncoder<File>>>;

struct FastqManager {
    writers: HashMap<Rg, FastqWriter>,
    out_path: PathBuf,
}

impl FastqManager {
    pub fn new(
        out_path: &Path,
        formatter: FormatBamRecords,
        _sample_name: String,
        reads_per_fastq: usize,
    ) -> FastqManager {
        // Take the read groups and generate read group paths
        let mut sample_def_paths = HashMap::new();
        let mut writers = HashMap::new();

        for (_, &(ref _samp, lane)) in formatter.rg_spec.iter() {
            let samp = _samp.clone();
            let path = sample_def_paths.entry(samp).or_insert_with(|| {
                let suffix = _samp.replace(":", "_");
                let samp_path = out_path.join(suffix);
                //create_dir(&samp_path).expect("couldn't create output directory");
                samp_path
            });

            let writer = FastqWriter::new(
                path,
                formatter.clone(),
                "bamtofastq".to_string(),
                lane,
                reads_per_fastq,
            );
            writers.insert((_samp.clone(), lane), writer);
        }

        FastqManager {
            writers: writers,
            out_path: out_path.to_path_buf(),
        }
    }

    pub fn write(
        &mut self,
        rg: &Option<Rg>,
        r1: &FqRecord,
        r2: &FqRecord,
        i1: &Option<FqRecord>,
        i2: &Option<FqRecord>,
    ) {
        match rg {
            &Some(ref rg) => {
                self.writers.get_mut(rg).map(|w| w.write(r1, r2, i1, i2));
            }
            _ => (),
        }
    }

    pub fn total_written(&self) -> usize {
        self.writers.iter().map(|(_, ref w)| w.total_written).sum()
    }

    pub fn paths(&self) -> Vec<(PathBuf, PathBuf, Option<PathBuf>, Option<PathBuf>)> {
        let mut r = Vec::new();

        for (_, w) in self.writers.iter() {
            r.extend(w.path_sets.clone());
        }

        r
    }
}

/// Open Fastq files being written to
struct FastqWriter {
    formatter: FormatBamRecords,
    out_path: PathBuf,
    sample_name: String,
    lane: u32,

    r1: Option<BGW>,
    r2: Option<BGW>,
    i1: Option<BGW>,
    i2: Option<BGW>,

    chunk_written: usize,
    total_written: usize,
    n_chunks: usize,
    reads_per_fastq: usize,
    path_sets: Vec<(PathBuf, PathBuf, Option<PathBuf>, Option<PathBuf>)>,
}

/// Write sets of Fastq records to the open Fastq files
impl FastqWriter {
    pub fn new(
        out_path: &Path,
        formatter: FormatBamRecords,
        sample_name: String,
        lane: u32,
        reads_per_fastq: usize,
    ) -> FastqWriter {
        FastqWriter {
            formatter: formatter,
            out_path: out_path.to_path_buf(),
            sample_name: sample_name,
            lane: lane,
            r1: None,
            r2: None,
            i1: None,
            i2: None,
            n_chunks: 0,
            total_written: 0,
            chunk_written: 0,
            reads_per_fastq: reads_per_fastq,
            path_sets: vec![],
        }
    }

    fn get_paths(
        out_path: &Path,
        sample_name: &str,
        lane: u32,
        n_files: usize,
        formatter: &FormatBamRecords,
    ) -> (PathBuf, PathBuf, Option<PathBuf>, Option<PathBuf>) {
        if formatter.rename.is_none() {
            let r1 = out_path.join(format!(
                "{}_S1_L{:03}_R1_{:03}.fastq.gz",
                sample_name,
                lane,
                n_files + 1
            ));
            let r2 = out_path.join(format!(
                "{}_S1_L{:03}_R2_{:03}.fastq.gz",
                sample_name,
                lane,
                n_files + 1
            ));
            let i1 = out_path.join(format!(
                "{}_S1_L{:03}_I1_{:03}.fastq.gz",
                sample_name,
                lane,
                n_files + 1
            ));
            let i2 = out_path.join(format!(
                "{}_S1_L{:03}_I2_{:03}.fastq.gz",
                sample_name,
                lane,
                n_files + 1
            ));

            (
                r1,
                r2,
                if formatter.i1_spec.len() > 0 {
                    Some(i1)
                } else {
                    None
                },
                if formatter.i2_spec.len() > 0 {
                    Some(i2)
                } else {
                    None
                },
            )
        } else {
            let new_read_names = formatter.rename.as_ref().unwrap();

            let r1 = out_path.join(format!(
                "{}_S1_L{:03}_{}_{:03}.fastq.gz",
                sample_name,
                lane,
                new_read_names[0],
                n_files + 1
            ));
            let r2 = out_path.join(format!(
                "{}_S1_L{:03}_{}_{:03}.fastq.gz",
                sample_name,
                lane,
                new_read_names[1],
                n_files + 1
            ));
            let i1 = out_path.join(format!(
                "{}_S1_L{:03}_{}_{:03}.fastq.gz",
                sample_name,
                lane,
                new_read_names[2],
                n_files + 1
            ));
            let i2 = out_path.join(format!(
                "{}_S1_L{:03}_{}_{:03}.fastq.gz",
                sample_name,
                lane,
                new_read_names[3],
                n_files + 1
            ));

            (
                r1,
                r2,
                if formatter.i1_spec.len() > 0 {
                    Some(i1)
                } else {
                    None
                },
                if formatter.i2_spec.len() > 0 {
                    Some(i2)
                } else {
                    None
                },
            )
        }
    }

    pub fn write_rec(w: &mut BGW, rec: &FqRecord) -> Result<(), Error> {
        w.write(b"@")?;
        w.write(&rec.head)?;
        w.write(b"\n")?;

        w.write(&rec.seq)?;
        w.write(b"\n+\n")?;
        w.write(&rec.qual)?;
        w.write(b"\n")?;
        Ok(())
    }

    pub fn try_write_rec(w: &mut Option<BGW>, rec: &Option<FqRecord>) -> Result<(), Error> {
        if let Some(ref mut w) = w {
            if let Some(r) = rec {
                FastqWriter::write_rec(w, r)?;
            } else {
                panic!("setup error");
            }
        };

        Ok(())
    }

    pub fn try_write_rec2(w: &mut Option<BGW>, rec: &FqRecord) -> Result<(), Error> {
        if let Some(ref mut w) = w {
            FastqWriter::write_rec(w, rec)?;
        };

        Ok(())
    }

    /// Write a set of fastq records
    pub fn write(
        &mut self,
        r1: &FqRecord,
        r2: &FqRecord,
        i1: &Option<FqRecord>,
        i2: &Option<FqRecord>,
    ) -> Result<(), Error> {
        if self.total_written == 0 {
            // Create the output dir if needed:
            let _ = create_dir(&self.out_path);

            self.cycle_writers();
        }

        FastqWriter::try_write_rec2(&mut self.r1, r1)?;
        FastqWriter::try_write_rec2(&mut self.r2, r2)?;
        FastqWriter::try_write_rec(&mut self.i1, i1)?;
        FastqWriter::try_write_rec(&mut self.i2, i2)?;
        self.total_written += 1;
        self.chunk_written += 1;

        if self.chunk_written >= self.reads_per_fastq {
            self.cycle_writers()
        }

        Ok(())
    }

    /// Open up a fresh output chunk
    fn cycle_writers(&mut self) {
        let paths = Self::get_paths(
            &self.out_path,
            &self.sample_name,
            self.lane,
            self.n_chunks,
            &self.formatter,
        );
        self.r1 = Some(Self::open_gzip_writer(&paths.0));
        self.r2 = Some(Self::open_gzip_writer(&paths.1));
        self.i1 = paths.2.as_ref().map(|p| Self::open_gzip_writer(p));
        self.i2 = paths.3.as_ref().map(|p| Self::open_gzip_writer(p));
        self.n_chunks += 1;
        self.chunk_written = 0;
        self.path_sets.push(paths);
    }

    fn open_gzip_writer<P: AsRef<Path>>(path: P) -> ThreadProxyWriter<BufWriter<GzEncoder<File>>> {
        let f = File::create(path).unwrap();
        let gz = GzEncoder::new(f, flate2::Compression::fast());
        ThreadProxyWriter::new(BufWriter::with_capacity(1 << 22, gz), 1 << 19)
    }
}

fn main() {
    setup_panic!();

    if let Err(ref e) = run() {
        println!("bamtofastqerror: {}\n\n", e);
        println!("see below for more details:");
        println!("==========================");
        println!("{}\n{}", e.as_fail(), e.backtrace());
        ::std::process::exit(1);
    }
}

// Most functions will return the `Result` type, imported from the
// `errors` module. It is a typedef of the standard `Result` type
// for which the error type is always our own `Error`.
fn run() -> Result<(), Error> {
    println!("bamtofastq v{}", VERSION);
    let args: Args = Docopt::new(USAGE)
        .and_then(|d| d.deserialize())
        .unwrap_or_else(|e| e.exit());

    let _ = go(args, None)?;
    Ok(())
}

pub fn go(
    args: Args,
    cache_size: Option<usize>,
) -> Result<Vec<(PathBuf, PathBuf, Option<PathBuf>, Option<PathBuf>)>, Error> {
    let cache_size = cache_size.unwrap_or(500000);

    match args.flag_locus {
        Some(ref locus) => {
<<<<<<< HEAD
            let loc = locus::Locus::from_str(locus)
                .context("Invalid locus argument. Please use format: 'chr1:123-456'")?;
            let mut bam = bam::IndexedReader::from_path(&args.arg_bam).context(
                "Error opening BAM file. The BAM file must be indexed when using --locus",
            )?;
            let tid = bam.header().tid(loc.chrom.as_bytes()).ok_or(format_err!(
                "Requested chromosome not present: {}",
                loc.chrom
            ))?;
            bam.fetch(tid, loc.start, loc.end)?;
=======
            let loc = locus::Locus::from_str(locus).context("Invalid locus argument. Please use format: 'chr1:123-456'")?;
            let mut bam = bam::IndexedReader::from_path(&args.arg_bam).context("Error opening BAM file. The BAM file must be indexed when using --locus")?;
            let tid = bam.header().tid(loc.chrom.as_bytes()).ok_or(format_err!("Requested chromosome not present: {}", loc.chrom))?;
            bam.fetch(tid, loc.start.into(), loc.end.into())?;
>>>>>>> ae1bf3da
            inner(args.clone(), cache_size, bam)
        }
        None => {
            let _bam = bam::Reader::from_path(&args.arg_bam);
            let bam = _bam.context("Error opening BAM file")?;
            inner(args, cache_size, bam)
        }
    }
}

pub fn inner<R: bam::Read>(
    args: Args,
    cache_size: usize,
    mut bam: R,
) -> Result<Vec<(PathBuf, PathBuf, Option<PathBuf>, Option<PathBuf>)>, Error> {
    bam.set_threads(args.flag_nthreads)?;

    let formatter = {
        let header_fmt = FormatBamRecords::from_headers(&bam);
        match header_fmt {
            Some(mut f) => {
                // HACK -- special case
                // we need a special case for SC 3' v1 data
                // because of the bc-in-index setup, it needs the rename field set,
                // even though the BAM headers support in theory tell us what to do.
                // detect this case here and set the right rename field.
                if f.r1_spec == vec![SpecEntry::Read]
                    && f.i1_spec == vec![SpecEntry::Tags("CR".to_string(), "CY".to_string())]
                    && f.i2_spec == vec![SpecEntry::Tags("BC".to_string(), "QT".to_string())]
                {
                    f.rename = Some(vec![
                        "R1".to_string(),
                        "R3".to_string(),
                        "R2".to_string(),
                        "I1".to_string(),
                    ])
                }

                if args.flag_gemcode {
                    return Err(format_err!("Do not use a pipeline-specific command-line flag: --gemcode. Supplied BAM file already contains bamtofastq headers."));
                }

                if args.flag_lr20 {
                    return Err(format_err!("Do not use a pipeline-specific command-line flag: --lr20. Supplied BAM file already contains bamtofastq headers."));
                }

                if args.flag_cr11 {
                    return Err(format_err!("Do not use a pipeline-specific command-line flag: --cr11. Supplied BAM file already contains bamtofastq headers."));
                }

                f
            }
            None => {
                if args.flag_gemcode {
                    FormatBamRecords::gemcode(&bam)
                } else if args.flag_lr20 {
                    FormatBamRecords::lr20(&bam)
                } else if args.flag_cr11 {
                    FormatBamRecords::cr11(&bam)
                } else {
                    println!("Unrecognized 10x BAM file. For BAM files produced by older pipelines, use one of the following flags:");
                    println!("--gemcode   BAM files created with GemCode data using Longranger 1.0 - 1.3");
                    println!("--lr20      BAM files created with Longranger 2.0 using Chromium Genome data");
                    println!("--cr11      BAM files created with Cell Ranger 1.0-1.1 using Single Cell 3' v1 data");
                    return Ok(vec![]);
                }
            }
        }
    };

    // make output dir
    let out_path = Path::new(&args.arg_output_path);
    create_dir(&args.arg_output_path).context(format_err!(
        "error creating output directory: {:?}. Does it already exist?",
        &out_path
    ))?;

    // prep output files
    println!("{:?}", args);
    let fq = FastqManager::new(
        out_path,
        formatter.clone(),
        "bamtofastq".to_string(),
        args.flag_reads_per_fastq,
    );

    if formatter.is_double_ended() {
        if args.flag_bx_list.is_some() {
            // BX-sorted case: get a selected set of BXs
            let bxi = bx_index::BxIndex::new(args.arg_bam)?;
            let bx_iter = BxListIter::from_path(args.flag_bx_list.unwrap(), bxi, bam)?;
            proc_double_ended(bx_iter, formatter, fq, cache_size, false)
        } else {
            // Standard pos-sorted case
            //let recs_convert_err = bam.records().map(|x| x.map_err(|e| e.into()));
            proc_double_ended(
                bam.records(),
                formatter,
                fq,
                cache_size,
                args.flag_locus.is_some(),
            )
        }
    } else {
        if args.flag_bx_list.is_some() {
            // BX-sorted case: get a selected set of BXs
            let bxi = bx_index::BxIndex::new(args.arg_bam)?;
            let bx_iter = BxListIter::from_path(args.flag_bx_list.unwrap(), bxi, bam)?;
            proc_double_ended(bx_iter, formatter, fq, cache_size, false)
        } else {
            println!("entry");
            proc_single_ended(bam.records(), formatter, fq)
        }
    }
}

fn proc_double_ended<I, E>(
    records: I,
    formatter: FormatBamRecords,
    mut fq: FastqManager,
    cache_size: usize,
    restricted_locus: bool,
) -> Result<Vec<(PathBuf, PathBuf, Option<PathBuf>, Option<PathBuf>)>, Error>
where
    I: Iterator<Item = Result<Record, E>>,
    E: Send + Sync,
    Result<Record, E>: ResultExt<Record, E>,
{
    // Temp file for hold unpaired reads. Will be cleaned up automatically.
    let tmp_file = NamedTempFile::new_in(&fq.out_path)?;

    let total_read_pairs = {
        // Cache for efficiently finding local read pairs
        let mut rp_cache = RpCache::new(cache_size);

        // For chimeric read piars that are showing up in different places, we will write these to disk for later use
        let w: ShardWriter<SerFq, SerFqSort> =
            ShardWriter::new(tmp_file.path(), 32, 2048, 1 << 21)?;
        let mut sender = w.get_sender();

        // Count total R1s observed, so we can make sure we've preserved all read pairs
        let mut total_read_pairs = 0;

        for _rec in records {
            let rec = _rec.context("IO Error reading BAM file. You BAM file may be corrupted.")?;

            if rec.is_secondary() || rec.is_supplementary() {
                continue;
            }

            if rec.is_first_in_template() {
                total_read_pairs += 1;
            }

            // Save our current location
            let tid = rec.tid();
            let pos = rec.pos();

            match rp_cache.cache_rec(rec) {
                Some((r1, r2)) => {
                    let (rg, fq1, fq2, fq_i1, fq_i2) =
                        formatter.format_read_pair(&r1, &r2).unwrap();
                    fq.write(&rg, &fq1, &fq2, &fq_i1, &fq_i2);
                }
                None => (),
            }

            // If cache gets too big, clear out stragglers & serialize for later
            if rp_cache.len() > cache_size {
                for orphan in rp_cache.clear_orphans(tid, pos) {
                    let ser = formatter.bam_rec_to_ser(&orphan)?;
                    sender.send(ser)?;
                }
            }
        }

        for (_, orphan) in rp_cache.cache.drain() {
            let ser = formatter.bam_rec_to_ser(&orphan)?;
            sender.send(ser)?;
        }

        total_read_pairs
    };

    // Read back the shards, sort to find pairs, and write.
    let reader = ShardReader::<SerFq, SerFqSort>::open(tmp_file.path())?;

    let mut ncached = 0;
    for (_, items) in &reader
        .iter()?
        .group_by(|x| x.as_ref().ok().map(|x| x.header_key.clone()))
    {
        // write out items
        let _item_vec: Result<Vec<SerFq>, _> = items.collect();
        let mut item_vec = _item_vec?;

        // We're missing a read in the pair, and we would expect it.
        if item_vec.len() != 2 && !restricted_locus {
            panic!("didn't get both reads!: {:?}", item_vec);
        }

        // We're missing a read in the pair, and we would expect it.
        if item_vec.len() != 2 && restricted_locus {
            continue;
        }

        item_vec.sort_by_key(|x| x.read_num);
        let r1 = item_vec.swap_remove(0);
        let r2 = item_vec.swap_remove(0);
        fq.write(&r1.read_group, &r1.rec, &r2.rec, &r1.i1, &r1.i2);
        ncached += 1;
    }

    // make sure we have the right number of output reads
    println!(
        "Writing finished.  Observed {} unique read ids. Wrote {} read pairs ({} cached)",
        total_read_pairs,
        fq.total_written(),
        ncached
    );
    Ok(fq.paths())
}

fn proc_single_ended<I, E>(
    records: I,
    formatter: FormatBamRecords,
    mut fq: FastqManager,
) -> Result<Vec<(PathBuf, PathBuf, Option<PathBuf>, Option<PathBuf>)>, Error>
where
    I: Iterator<Item = Result<Record, E>>,
    Result<Record, E>: ResultExt<Record, E>,
{
    let total_reads = {
        // Count total R1s observed, so we can make sure we've preserved all read pairs
        let mut total_reads = 0;

        for _rec in records {
            let rec = _rec.context("IO Error reading BAM file. Your BAM file may be corrupt")?;

            if rec.is_secondary() || rec.is_supplementary() {
                continue;
            }

            total_reads += 1;

            let (rg, fq1, fq2, fq_i1, fq_i2) = formatter.format_read(&rec)?;
            fq.write(&rg, &fq1, &fq2, &fq_i1, &fq_i2);
        }

        total_reads
    };

    // make sure we have the right number of output reads
    println!(
        "Writing finished.  Observed {} read pairs. Wrote {} read pairs",
        total_reads,
        fq.total_written()
    );
    Ok(fq.paths())
}

#[cfg(test)]
mod tests {
    use super::*;
    use fastq_reader::*;
    use std::collections::HashMap;
    use tempdir;

    type ReadSet = HashMap<Vec<u8>, RawReadSet>;

    fn strip_extra_headers(header: &Vec<u8>) -> Vec<u8> {
        let head_str = String::from_utf8(header.clone()).unwrap();
        let mut split = head_str.split_whitespace();
        split.next().unwrap().to_string().into_bytes()
    }

    fn strip_header_fqrec(r: FqRec) -> FqRec {
        (strip_extra_headers(&(r.0)), r.1, r.2)
    }

    fn strip_header_raw_read_set(r: RawReadSet) -> RawReadSet {
        (
            strip_header_fqrec(r.0),
            strip_header_fqrec(r.1),
            r.2.map(|x| strip_header_fqrec(x)),
        )
    }

    // Load fastqs, but strip extra elements of the FASTQ header beyond the first space -- they will not be in the BAM
    pub fn load_fastq_set<I: Iterator<Item = RawReadSet>>(reads: &mut ReadSet, iter: I) {
        for r in iter {
            reads.insert(
                strip_extra_headers(&((r.0).0)),
                strip_header_raw_read_set(r),
            );
        }
    }

    pub fn strict_compare_read_sets(orig_set: ReadSet, new_set: ReadSet) {
        assert_eq!(orig_set.len(), new_set.len());

        let mut keys1: Vec<Vec<u8>> = orig_set.keys().cloned().collect();
        keys1.sort();

        let mut keys2: Vec<Vec<u8>> = new_set.keys().cloned().collect();
        keys2.sort();

        for (k1, k2) in keys1.iter().zip(keys2.iter()) {
            assert_eq!(k1, k2);
            assert_eq!(orig_set.get(k1), new_set.get(k2));
        }
    }

    pub fn subset_compare_read_sets(orig_set: ReadSet, new_set: ReadSet) {
        assert!(orig_set.len() > new_set.len());

        for k in new_set.keys() {
            assert_eq!(new_set.get(k), orig_set.get(k))
        }
    }

    pub fn compare_read_sets_ignore_n(orig_set: ReadSet, new_set: ReadSet) {
        assert_eq!(orig_set.len(), new_set.len());

        let mut keys1: Vec<Vec<u8>> = orig_set.keys().cloned().collect();
        keys1.sort();

        let mut keys2: Vec<Vec<u8>> = new_set.keys().cloned().collect();
        keys2.sort();

        assert_eq!(keys1, keys2);

        for (k1, k2) in keys1.iter().zip(keys2.iter()) {
            assert_eq!(k1, k2);
            compare_raw_read_sets_ignore_n(orig_set.get(k1).unwrap(), new_set.get(k2).unwrap());
        }
    }

    // Relax the comparison for R1 -- if the v2 R1 read has 'N' or the v2 R1 qual has 'J', allow it through
    // this handles the case where the 7 trimmed bases after the BC are were not retained in Long Ranger 2.0
    // also ignore mismatches in the first 16bp, which are caused by the bug in LR 2.0 that caused the RX
    // tag to have the corrected sequence rather than the raw sequence
    pub fn compare_raw_read_sets_ignore_n(v1: &RawReadSet, v2: &RawReadSet) {
        assert_eq!(&(v1.0).0, &(v2.0).0);
        compare_bytes_ignore_n(&(v1.0).1, &(v2.0).1);
        compare_bytes_ignore_n(&(v1.0).2, &(v2.0).2);

        assert_eq!(v1.1, v2.1);
        assert_eq!(v1.2, v2.2)
    }

    pub fn compare_bytes_ignore_n(v1: &Vec<u8>, v2: &Vec<u8>) {
        assert_eq!(v1.len(), v2.len());
        for (idx, (b1, b2)) in v1.iter().zip(v2).enumerate() {
            if idx >= 16 && b1 != b2 && *b2 != b'N' && *b2 != b'J' {
                println!("got mismatch at pos: {}", idx);
                assert_eq!(v1, v2)
            }
        }
    }

    #[test]
    fn test_lr21() {
        let tempdir = tempdir::TempDir::new("bam_to_fq_test").expect("create temp dir");
        let tmp_path = tempdir.path().join("outs");

        let args = Args {
            flag_nthreads: 2,
            arg_bam: "test/lr21.bam".to_string(),
            arg_output_path: tmp_path.to_str().unwrap().to_string(),
            flag_gemcode: false,
            flag_lr20: false,
            flag_cr11: false,
            flag_reads_per_fastq: 100000,
            flag_locus: None,
            flag_bx_list: None,
        };

        let out_path_sets = super::go(args, Some(2)).unwrap();

        let true_fastq_read = open_interleaved_fastq_pair_iter(
            "test/crg-tiny-fastq-2.0.0/read-RA_si-GTTGCAGC_lane-001-chunk-001.fastq.gz",
            Some("test/crg-tiny-fastq-2.0.0/read-I1_si-GTTGCAGC_lane-001-chunk-001.fastq.gz"),
        );

        let mut orig_reads = ReadSet::new();
        load_fastq_set(&mut orig_reads, true_fastq_read);

        let mut output_reads = ReadSet::new();
        for (r1, r2, i1, _) in out_path_sets {
            load_fastq_set(&mut output_reads, open_fastq_pair_iter(r1, r2, i1));
        }

        strict_compare_read_sets(orig_reads, output_reads);
    }

    #[test]
    fn test_lr20() {
        let tempdir = tempdir::TempDir::new("bam_to_fq_test").expect("create temp dir");
        let tmp_path = tempdir.path().join("outs");

        let args = Args {
            flag_nthreads: 2,
            arg_bam: "test/lr20.bam".to_string(),
            arg_output_path: tmp_path.to_str().unwrap().to_string(),
            flag_gemcode: false,
            flag_lr20: true,
            flag_cr11: false,
            flag_reads_per_fastq: 100000,
            flag_locus: None,
            flag_bx_list: None,
        };

        let out_path_sets = super::go(args, Some(2)).unwrap();

        let true_fastq_read = open_interleaved_fastq_pair_iter(
            "test/crg-tiny-fastq-2.0.0/read-RA_si-GTTGCAGC_lane-001-chunk-001.fastq.gz",
            Some("test/crg-tiny-fastq-2.0.0/read-I1_si-GTTGCAGC_lane-001-chunk-001.fastq.gz"),
        );

        let mut orig_reads = ReadSet::new();
        load_fastq_set(&mut orig_reads, true_fastq_read);

        let mut output_reads = ReadSet::new();
        for (r1, r2, i1, _) in out_path_sets {
            load_fastq_set(&mut output_reads, open_fastq_pair_iter(r1, r2, i1));
        }

        // use special comparison method that ignores N's in R1
        // accounts for missing trimmed bases
        compare_read_sets_ignore_n(orig_reads, output_reads);
    }

    #[test]
    fn test_cr12() {
        let tempdir = tempdir::TempDir::new("bam_to_fq_test").expect("create temp dir");
        let tmp_path = tempdir.path().join("outs");

        let args = Args {
            flag_nthreads: 2,
            arg_bam: "test/cr12.bam".to_string(),
            arg_output_path: tmp_path.to_str().unwrap().to_string(),
            flag_gemcode: false,
            flag_lr20: false,
            flag_cr11: false,
            flag_reads_per_fastq: 100000,
            flag_locus: None,
            flag_bx_list: None,
        };

        let out_path_sets = super::go(args, Some(2)).unwrap();

        let true_fastq_read = open_interleaved_fastq_pair_iter(
            "test/cellranger-tiny-fastq-1.2.0/read-RA_si-TTTCATGA_lane-008-chunk-001.fastq.gz",
            Some(
                "test/cellranger-tiny-fastq-1.2.0/read-I1_si-TTTCATGA_lane-008-chunk-001.fastq.gz",
            ),
        );

        let mut orig_reads = ReadSet::new();
        load_fastq_set(&mut orig_reads, true_fastq_read);

        let mut output_reads = ReadSet::new();
        for (r1, r2, i1, _) in out_path_sets {
            load_fastq_set(&mut output_reads, open_fastq_pair_iter(r1, r2, i1));
        }

        subset_compare_read_sets(orig_reads, output_reads);
    }

    #[test]
    fn bad_bam() {
        let tempdir = tempdir::TempDir::new("bam_to_fq_test").expect("create temp dir");
        let tmp_path = tempdir.path().join("outs");

        let args = Args {
            flag_nthreads: 2,
            arg_bam: "test/bad.bam".to_string(),
            arg_output_path: tmp_path.to_str().unwrap().to_string(),
            flag_gemcode: false,
            flag_lr20: false,
            flag_cr11: false,
            flag_reads_per_fastq: 100000,
            flag_locus: None,
            flag_bx_list: None,
        };

        let res = super::go(args, Some(2));

        println!("res: {:?}", res);
    }

    #[test]
    fn wrong_header() {
        let tempdir = tempdir::TempDir::new("bam_to_fq_test").expect("create temp dir");
        let tmp_path = tempdir.path().join("outs");

        let args = Args {
            flag_nthreads: 2,
            arg_bam: "test/wrong_header.bam".to_string(),
            arg_output_path: tmp_path.to_str().unwrap().to_string(),
            flag_gemcode: false,
            flag_lr20: false,
            flag_cr11: false,
            flag_reads_per_fastq: 100000,
            flag_locus: None,
            flag_bx_list: None,
        };

        let res = super::go(args, Some(2));

        println!("res: {:?}", res);
    }

    #[test]
    fn test_cr12_v1() {
        let tempdir = tempdir::TempDir::new("bam_to_fq_test").expect("create temp dir");
        let tmp_path = tempdir.path().join("outs");

        let args = Args {
            flag_nthreads: 2,
            arg_bam: "test/cr12-v1.bam".to_string(),
            arg_output_path: tmp_path.to_str().unwrap().to_string(),
            flag_gemcode: false,
            flag_lr20: false,
            flag_cr11: false,
            flag_reads_per_fastq: 100000,
            flag_locus: None,
            flag_bx_list: None,
        };

        let out_path_sets = super::go(args, Some(2)).unwrap();

        let true_fastq_read = open_interleaved_fastq_pair_iter(
            "test/cellranger-3p-v1/read-RA_si-ACCAGTCC_lane-001-chunk-000.fastq.gz",
            Some("test/cellranger-3p-v1/read-I1_si-ACCAGTCC_lane-001-chunk-000.fastq.gz"),
        );

        let mut orig_reads = ReadSet::new();
        load_fastq_set(&mut orig_reads, true_fastq_read);

        let mut output_reads = ReadSet::new();
        for (r1, r2, i1, _) in out_path_sets.clone() {
            load_fastq_set(&mut output_reads, open_fastq_pair_iter(r1, r2, i1));
        }

        subset_compare_read_sets(orig_reads, output_reads);

        // Separately test I1 & I2 as if they were the main reads.
        let true_index_reads = open_fastq_pair_iter(
            "test/cellranger-3p-v1/read-I1_si-ACCAGTCC_lane-001-chunk-000.fastq.gz",
            "test/cellranger-3p-v1/read-I2_si-ACCAGTCC_lane-001-chunk-000.fastq.gz",
            None,
        );
        let mut orig_index_reads = ReadSet::new();
        load_fastq_set(&mut orig_index_reads, true_index_reads);

        let mut output_index_reads = ReadSet::new();
        for (_, _, i1, i2) in out_path_sets {
            load_fastq_set(
                &mut output_index_reads,
                open_fastq_pair_iter(i1.unwrap(), i2.unwrap(), None),
            );
        }

        subset_compare_read_sets(orig_index_reads, output_index_reads);
    }
}<|MERGE_RESOLUTION|>--- conflicted
+++ resolved
@@ -995,7 +995,6 @@
 
     match args.flag_locus {
         Some(ref locus) => {
-<<<<<<< HEAD
             let loc = locus::Locus::from_str(locus)
                 .context("Invalid locus argument. Please use format: 'chr1:123-456'")?;
             let mut bam = bam::IndexedReader::from_path(&args.arg_bam).context(
@@ -1005,13 +1004,7 @@
                 "Requested chromosome not present: {}",
                 loc.chrom
             ))?;
-            bam.fetch(tid, loc.start, loc.end)?;
-=======
-            let loc = locus::Locus::from_str(locus).context("Invalid locus argument. Please use format: 'chr1:123-456'")?;
-            let mut bam = bam::IndexedReader::from_path(&args.arg_bam).context("Error opening BAM file. The BAM file must be indexed when using --locus")?;
-            let tid = bam.header().tid(loc.chrom.as_bytes()).ok_or(format_err!("Requested chromosome not present: {}", loc.chrom))?;
             bam.fetch(tid, loc.start.into(), loc.end.into())?;
->>>>>>> ae1bf3da
             inner(args.clone(), cache_size, bam)
         }
         None => {
